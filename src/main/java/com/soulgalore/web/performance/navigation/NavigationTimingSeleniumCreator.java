/******************************************************
 * Navigation timing
 * 
 *
 * Copyright (C) 2013 by Peter Hedenskog (http://peterhedenskog.com)
 *
 ******************************************************
 *
 * Licensed under the Apache License, Version 2.0 (the "License"); you may not use this file except in 
 * compliance with the License. You may obtain a copy of the License at
 * 
 *
 *     http://www.apache.org/licenses/LICENSE-2.0
 *
 * Unless required by applicable law or agreed to in writing, software distributed under the License is 
 * distributed  on an "AS IS" BASIS, WITHOUT WARRANTIES OR CONDITIONS OF ANY KIND, either express or implied.   
 * See the License for the specific language governing permissions and limitations under the License.
 *
 *******************************************************
 */
package com.soulgalore.web.performance.navigation;

import java.util.Date;
import java.util.HashMap;
import java.util.Map;

import org.openqa.selenium.Capabilities;
import org.openqa.selenium.JavascriptExecutor;
import org.openqa.selenium.WebDriver;
import org.openqa.selenium.remote.RemoteWebDriver;

import com.google.inject.Inject;

/**
 * Selenium backend for getting the Navigation Timing data.
 * 
 */
public class NavigationTimingSeleniumCreator implements NavigationTimingCreator {

	private final WebDriver driver;

	private static final String TIMING = "performance.timing.";

	private static final String SELENIUM = "return window.";

	@Inject
	public NavigationTimingSeleniumCreator(WebDriver driver) {
		this.driver = driver;
	}

	public NavigationTiming get(String url, String name) {
		try {
			driver.get(url);

			// hack to get browser & version
			Capabilities caps = ((RemoteWebDriver) driver).getCapabilities();
			String browserName = caps.getBrowserName();
			String browserVersion = caps.getVersion();

			JavascriptExecutor js = (JavascriptExecutor) driver;

			verifyNavigationTimingSupport(js, browserName, browserVersion);

			Map<String, Long> timings = new HashMap<String, Long>();

			// Object.getOwnPropertyNames(window.performance.timing)
			for (String timing : NavigationTimingData.DEFAULT_NAV_TIMINGS) {
				timings.put(timing,
						(Long) js.executeScript(SELENIUM + TIMING + timing));
			}

			// TODO check this test
			if (browserName.toLowerCase().contains("explorer")) {
				// in milliseconds
				timings.put(
						"msFirstPaint",
						(Long) js.executeScript(SELENIUM + TIMING
								+ "msFirstPaint"));
			}

			
			else if (browserName.toLowerCase().contains("chrome")) {
				// TODO cleanup names
				timings.put(
						"wasFetchedViaSpdy",
<<<<<<< HEAD
						(Long) js.executeScript(SELENIUM + TIMING
								+ "wasFetchedViaSpdy"));
				// in seconds.ms, convert it to ms?
				String time = (String) js.executeScript(SELENIUM + TIMING
						+ "firstPaintTime");
				if (time != null)
				{
					String[] secondsAndMillis = time.split(".");

					timings.put("firstPaintTime", new Long(secondsAndMillis[0])
							* 1000 + new Long(secondsAndMillis[1]));
				}
=======
						(Boolean) js
								.executeScript("return window.chrome.loadTimes().wasFetchedViaSpdy") ? new Long(
								1) : new Long(0));
	
		
				// TODO: in seconds.ms, convert it to ms!!
				Double time = (Double) js.executeScript("return window.chrome.loadTimes().firstPaintTime");
				timings.put("firstPaintTime", time.longValue());
>>>>>>> dfe1881a
			}

			return new NavigationTiming(new TestMetaData(url, browserName,
					browserVersion, new Date(), name),
					new NavigationTimingData(timings));
		} finally {
			if (driver != null) {
				driver.quit();

			}
		}
	}

	private void verifyNavigationTimingSupport(JavascriptExecutor js,
	                                           String browserName, String browserVersion) {
		Boolean isNavigationTimingSupported = (Boolean) js
				.executeScript("return !!(window.performance && window.performance.timing);");
		if (!isNavigationTimingSupported)
			throw new RuntimeException(browserName + " " + browserVersion
					+ " doesn't support the navigation timing API!");
	}

}<|MERGE_RESOLUTION|>--- conflicted
+++ resolved
@@ -83,20 +83,6 @@
 				// TODO cleanup names
 				timings.put(
 						"wasFetchedViaSpdy",
-<<<<<<< HEAD
-						(Long) js.executeScript(SELENIUM + TIMING
-								+ "wasFetchedViaSpdy"));
-				// in seconds.ms, convert it to ms?
-				String time = (String) js.executeScript(SELENIUM + TIMING
-						+ "firstPaintTime");
-				if (time != null)
-				{
-					String[] secondsAndMillis = time.split(".");
-
-					timings.put("firstPaintTime", new Long(secondsAndMillis[0])
-							* 1000 + new Long(secondsAndMillis[1]));
-				}
-=======
 						(Boolean) js
 								.executeScript("return window.chrome.loadTimes().wasFetchedViaSpdy") ? new Long(
 								1) : new Long(0));
@@ -105,7 +91,6 @@
 				// TODO: in seconds.ms, convert it to ms!!
 				Double time = (Double) js.executeScript("return window.chrome.loadTimes().firstPaintTime");
 				timings.put("firstPaintTime", time.longValue());
->>>>>>> dfe1881a
 			}
 
 			return new NavigationTiming(new TestMetaData(url, browserName,
