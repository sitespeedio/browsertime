--- conflicted
+++ resolved
@@ -39,16 +39,12 @@
  *
  */
 public class JsonSerializer implements Serializer {
-<<<<<<< HEAD
      private static final DecimalFormat doubleFormat = new DecimalFormat("#.######", new DecimalFormatSymbols() {{
          setDecimalSeparator('.');
      }});
 
-     private final Writer writer;
-=======
     private final Writer writer;
     private final boolean prettyPrint;
->>>>>>> a1620df6
 
     @Inject
     public JsonSerializer(@Assisted Writer writer, @Assisted boolean prettyPrint) {
