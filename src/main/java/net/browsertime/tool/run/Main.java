--- conflicted
+++ resolved
@@ -28,10 +28,7 @@
 import com.google.inject.Guice;
 import com.google.inject.Injector;
 import com.google.inject.Module;
-<<<<<<< HEAD
-=======
 import net.browsertime.tool.BrowserTimeException;
->>>>>>> ca5222aa
 import net.browsertime.tool.guice.ChromeModule;
 import net.browsertime.tool.guice.FireFoxModule;
 import net.browsertime.tool.guice.InternetExplorerModule;
@@ -40,10 +37,6 @@
 import net.browsertime.tool.serializer.Serializer;
 import net.browsertime.tool.serializer.SerializerFactory;
 import net.browsertime.tool.timingrunner.TimingRunner;
-<<<<<<< HEAD
-import net.browsertime.tool.timingrunner.TimingRunnerException;
-=======
->>>>>>> ca5222aa
 import net.browsertime.tool.timings.TimingSession;
 import net.browsertime.tool.webdriver.WebDriverValidationException;
 import org.apache.commons.cli.ParseException;
@@ -91,11 +84,6 @@
     } catch (IOException e) {
       commandStatus = ERROR;
       printSyntaxError("Error creating output file: " + e.getMessage());
-<<<<<<< HEAD
-    } catch (TimingRunnerException e) {
-      commandStatus = ERROR;
-      printSyntaxError("Error occurred while performing timing: " + e.getMessage());
-=======
     } catch (WebDriverValidationException e) {
       commandStatus = ERROR;
       printSyntaxError(e.getMessage());
@@ -103,7 +91,6 @@
       commandStatus = ERROR;
       // This is something serious, print the stacktrace so we know what is happening
       e.printStackTrace();
->>>>>>> ca5222aa
     }
 
     if (shouldShowUsage) {
@@ -113,11 +100,7 @@
     return commandStatus;
   }
 
-<<<<<<< HEAD
-  private void run(URL url, TimingConfig config) throws IOException {
-=======
   private void run(URL url, TimingConfig config) throws IOException, BrowserTimeException {
->>>>>>> ca5222aa
     Injector injector = createInjector(config);
 
     TimingRunner timingRunner = injector.getInstance(TimingRunner.class);
@@ -134,7 +117,6 @@
   }
 
   private Injector createInjector(TimingConfig config) {
-<<<<<<< HEAD
     return Guice.createInjector(createToolModule(config), createFormatModule(config),
         createBrowserModule(config));
   }
@@ -146,9 +128,6 @@
         bindConstant().annotatedWith(named("verbose")).to(config.verbose);
       }
     };
-=======
-    return Guice.createInjector(createFormatModule(config), createBrowserModule(config));
->>>>>>> ca5222aa
   }
 
   private Module createFormatModule(TimingConfig config) {
