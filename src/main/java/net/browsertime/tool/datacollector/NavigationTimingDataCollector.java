/*******************************************************************************************************************************
 * It's Browser Time!
 * 
 * 
 * Copyright (C) 2013 by Tobias Lidskog (https://twitter.com/tobiaslidskog) & Peter Hedenskog
 * (http://peterhedenskog.com)
 * 
 ******************************************************************************************************************************** 
 * 
 * Licensed under the Apache License, Version 2.0 (the "License"); you may not use this file except
 * in compliance with the License. You may obtain a copy of the License at
 * 
 * 
 * http://www.apache.org/licenses/LICENSE-2.0
 * 
 * Unless required by applicable law or agreed to in writing, software distributed under the License
 * is distributed on an "AS IS" BASIS, WITHOUT WARRANTIES OR CONDITIONS OF ANY KIND, either express
 * or implied. See the License for the specific language governing permissions and limitations under
 * the License.
 * 
 ******************************************************************************************************************************** 
 */
package net.browsertime.tool.datacollector;

import net.browsertime.tool.timings.TimingMark;
import net.browsertime.tool.timings.TimingRun;
import org.openqa.selenium.JavascriptExecutor;

import java.util.List;
import java.util.Map;

/**
 * Marks defined in the w3c navigation timing recommendation.
 * http://www.w3.org/TR/navigation-timing/
 */
public class NavigationTimingDataCollector extends TimingDataCollector {
<<<<<<< HEAD
  private static final String STANDARD_MARK_PREFIX = "window.performance.timing.";

  private static final String LIST_STANDARD_MARKS = "var properties = [];\n"
      + "for (var x in window.performance.timing) {\n" + "  properties.push(x);\n" + "}\n"
      + "return properties.sort();";

=======
  private enum NavigationAttributes {
    navigationStart, unloadEventStart, unloadEventEnd, redirectStart, redirectEnd, fetchStart, domainLookupStart, domainLookupEnd, connectStart, connectEnd, secureConnectionStart, requestStart, responseStart, responseEnd, domLoading, domInteractive, domContentLoadedEventStart, domContentLoadedEventEnd, domComplete, loadEventStart, loadEventEnd
  }

  private static final String STANDARD_MARK_PREFIX = "window.performance.timing.";

  private static final String LIST_STANDARD_MARKS = buildMarksListingJavascript();

>>>>>>> ca5222aa
  @Override
  public void collectPageData(JavascriptExecutor js, Map<String, String> pageInfo) {
    if (!isNavigationApiSupported(js)) {
      return;
    }

    long redirectCount = longFromJs(js, "return window.performance.navigation.redirectCount;");
    pageInfo.put("redirectCount", Long.toString(redirectCount));
  }

  @Override
  @SuppressWarnings("unchecked")
  public void collectTimingData(JavascriptExecutor js, TimingRun results) {
    if (!isTimingApiSupported(js)) {
      return;
    }
<<<<<<< HEAD

    List<String> markNames = listFromJs(js, LIST_STANDARD_MARKS);

    for (String markName : markNames) {

      Object unknownType = js.executeScript("return " + STANDARD_MARK_PREFIX + markName);

      // When Firefox 25 was released, the function toJSON was added to
      // window.performance.timing. so a String is returned, that's why
      // we now checks the type.
      if (unknownType instanceof Long) {
        double startTime = (Long) unknownType;
        if (startTime > 0) {
          results.addMark(new TimingMark(markName, startTime));
        }
      }

    }
  }

  private boolean isNavigationApiSupported(JavascriptExecutor js) {
    return booleanFromJs(js, "return !!(window.performance && window.performance.navigation);");
  }

  private boolean isTimingApiSupported(JavascriptExecutor js) {
    return booleanFromJs(js, "return !!(window.performance && window.performance.timing);");
=======

    List<Map> marks = listFromJs(js, LIST_STANDARD_MARKS);

    if (marks != null) {
      for (Map mark : marks) {
        MapAdapter ma = new MapAdapter(mark);
        String name = ma.asString("name");
        double time = ma.asDouble("time");
        results.addMark(new TimingMark(name, time));
      }
    }
  }

  private boolean isNavigationApiSupported(JavascriptExecutor js) {
    return booleanFromJs(js, "return !!(window.performance && window.performance.navigation);");
  }

  private boolean isTimingApiSupported(JavascriptExecutor js) {
    return booleanFromJs(js, "return !!(window.performance && window.performance.timing);");
  }

  /**
   * A listing that explicitly selects attributes is needed since Firefox 25 adds toJSON as a
   * property of window.performance.timing, instead of on the __proto__.
   * 
   * @return A javascript that selects a list of objects, one object per navigation mark.
   */
  private static String buildMarksListingJavascript() {
    StringBuilder builder = new StringBuilder();
    builder.append("var marks = [];").append('\n');
    for (NavigationAttributes na : NavigationAttributes.values()) {
      builder.append("var m = {};").append('\n');
      builder.append("m.name='").append(na.name()).append("';").append('\n');
      builder.append("m.time=").append(STANDARD_MARK_PREFIX).append(na.name()).append(';')
          .append('\n');
      builder.append("if (typeof m.time !== 'undefined')").append('\n');
      builder.append("   ").append("marks.push(m);").append('\n');
    }
    builder.append("return marks;");
    return builder.toString();
>>>>>>> ca5222aa
  }
}<|MERGE_RESOLUTION|>--- conflicted
+++ resolved
@@ -34,14 +34,6 @@
  * http://www.w3.org/TR/navigation-timing/
  */
 public class NavigationTimingDataCollector extends TimingDataCollector {
-<<<<<<< HEAD
-  private static final String STANDARD_MARK_PREFIX = "window.performance.timing.";
-
-  private static final String LIST_STANDARD_MARKS = "var properties = [];\n"
-      + "for (var x in window.performance.timing) {\n" + "  properties.push(x);\n" + "}\n"
-      + "return properties.sort();";
-
-=======
   private enum NavigationAttributes {
     navigationStart, unloadEventStart, unloadEventEnd, redirectStart, redirectEnd, fetchStart, domainLookupStart, domainLookupEnd, connectStart, connectEnd, secureConnectionStart, requestStart, responseStart, responseEnd, domLoading, domInteractive, domContentLoadedEventStart, domContentLoadedEventEnd, domComplete, loadEventStart, loadEventEnd
   }
@@ -50,7 +42,6 @@
 
   private static final String LIST_STANDARD_MARKS = buildMarksListingJavascript();
 
->>>>>>> ca5222aa
   @Override
   public void collectPageData(JavascriptExecutor js, Map<String, String> pageInfo) {
     if (!isNavigationApiSupported(js)) {
@@ -67,34 +58,6 @@
     if (!isTimingApiSupported(js)) {
       return;
     }
-<<<<<<< HEAD
-
-    List<String> markNames = listFromJs(js, LIST_STANDARD_MARKS);
-
-    for (String markName : markNames) {
-
-      Object unknownType = js.executeScript("return " + STANDARD_MARK_PREFIX + markName);
-
-      // When Firefox 25 was released, the function toJSON was added to
-      // window.performance.timing. so a String is returned, that's why
-      // we now checks the type.
-      if (unknownType instanceof Long) {
-        double startTime = (Long) unknownType;
-        if (startTime > 0) {
-          results.addMark(new TimingMark(markName, startTime));
-        }
-      }
-
-    }
-  }
-
-  private boolean isNavigationApiSupported(JavascriptExecutor js) {
-    return booleanFromJs(js, "return !!(window.performance && window.performance.navigation);");
-  }
-
-  private boolean isTimingApiSupported(JavascriptExecutor js) {
-    return booleanFromJs(js, "return !!(window.performance && window.performance.timing);");
-=======
 
     List<Map> marks = listFromJs(js, LIST_STANDARD_MARKS);
 
@@ -135,6 +98,5 @@
     }
     builder.append("return marks;");
     return builder.toString();
->>>>>>> ca5222aa
   }
 }