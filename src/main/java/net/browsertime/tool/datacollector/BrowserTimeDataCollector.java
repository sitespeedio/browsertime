--- conflicted
+++ resolved
@@ -64,11 +64,7 @@
       pageInfo.put("platform", caps.getPlatform().name());
     }
 
-<<<<<<< HEAD
-    pageInfo.put("userAgent", js.executeScript("return window.navigator.userAgent").toString());
-=======
     pageInfo.put("userAgent", stringFromJs(js, "return window.navigator.userAgent"));
->>>>>>> ca5222aa
     List size =
         listFromJs(
             js,
