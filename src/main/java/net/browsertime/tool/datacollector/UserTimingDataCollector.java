/*******************************************************************************************************************************
 * It's Browser Time!
 * 
 * 
 * Copyright (C) 2013 by Tobias Lidskog (https://twitter.com/tobiaslidskog) & Peter Hedenskog
 * (http://peterhedenskog.com)
 * 
 ******************************************************************************************************************************** 
 * 
 * Licensed under the Apache License, Version 2.0 (the "License"); you may not use this file except
 * in compliance with the License. You may obtain a copy of the License at
 * 
 * 
 * http://www.apache.org/licenses/LICENSE-2.0
 * 
 * Unless required by applicable law or agreed to in writing, software distributed under the License
 * is distributed on an "AS IS" BASIS, WITHOUT WARRANTIES OR CONDITIONS OF ANY KIND, either express
 * or implied. See the License for the specific language governing permissions and limitations under
 * the License.
 * 
 ******************************************************************************************************************************** 
 */
package net.browsertime.tool.datacollector;

import net.browsertime.tool.timings.TimingMark;
import net.browsertime.tool.timings.TimingMeasurement;
import net.browsertime.tool.timings.TimingRun;
import org.openqa.selenium.JavascriptExecutor;

import java.util.List;
import java.util.Map;

/**
 * Marks and measurements defined in the w3c user timing recommendation.
 * http://www.w3.org/TR/user-timing/
 * <p/>
 * NOTE: The user timing spec uses a different resolution for time stamps (milliseconds with a
 * decimal part)
 */
public class UserTimingDataCollector extends TimingDataCollector {
  private static final String LIST_PAGE_DEFINED_MARKS =
      "return window.performance.getEntriesByType('mark');";

  private static final String LIST_PAGE_DEFINED_MEASUREMENTS =
      "return window.performance.getEntriesByType('measure');";

<<<<<<< HEAD
  private boolean shouldAddMeasurementsForUserMarks;
=======
  private final boolean shouldAddMeasurementsForUserMarks;
>>>>>>> ca5222aa

  public UserTimingDataCollector(boolean shouldAddMeasurementsForUserMarks) {
    this.shouldAddMeasurementsForUserMarks = shouldAddMeasurementsForUserMarks;
  }
<<<<<<< HEAD

  @Override
  public void collectTimingData(JavascriptExecutor js, TimingRun results) {
    collectMarks(js, results);
    collectMeasurements(js, results);
  }

  @SuppressWarnings("unchecked")
  private void collectMarks(JavascriptExecutor js, TimingRun results) {
    if (!isUserTimingApiSupported(js)) {
      return;
    }

    List<Map> marks = listFromJs(js, LIST_PAGE_DEFINED_MARKS);

    if (marks != null) {
      for (Map mark : marks) {
        String name = (String) mark.get("name");
        double startTime = (Double) mark.get("startTime");
        results.addMark(new TimingMark(name, startTime));
      }
    }
  }

  @SuppressWarnings("unchecked")
  private void collectMeasurements(JavascriptExecutor js, TimingRun results) {
    if (!isUserTimingApiSupported(js)) {
      return;
=======

  @Override
  public void collectTimingData(JavascriptExecutor js, TimingRun results) {
    collectMarks(js, results);
    collectMeasurements(js, results);
  }

  @SuppressWarnings("unchecked")
  private void collectMarks(JavascriptExecutor js, TimingRun results) {
    if (!isUserTimingApiSupported(js)) {
      return;
    }

    List<Map> marks = listFromJs(js, LIST_PAGE_DEFINED_MARKS);

    if (marks != null) {
      for (Map mark : marks) {
        MapAdapter ma = new MapAdapter(mark);
        String name = ma.asString("name");
        double startTime = ma.asDouble("startTime");
        results.addMark(new TimingMark(name, startTime));
      }
>>>>>>> ca5222aa
    }
  }

<<<<<<< HEAD
    if (shouldAddMeasurementsForUserMarks) {
      // create synthetic measurements for each mark, in order to easily get both start time and
      // duration.
      List<Map> marks = listFromJs(js, LIST_PAGE_DEFINED_MARKS);

      if (marks != null) {
        for (Map mark : marks) {
          String name = (String) mark.get("name");
          double startTime = (Double) mark.get("startTime");
=======
  @SuppressWarnings("unchecked")
  private void collectMeasurements(JavascriptExecutor js, TimingRun results) {
    if (!isUserTimingApiSupported(js)) {
      return;
    }

    if (shouldAddMeasurementsForUserMarks) {
      // create synthetic measurements for each mark, in order to easily get both start time and
      // duration.
      List<Map> marks = listFromJs(js, LIST_PAGE_DEFINED_MARKS);

      if (marks != null) {
        for (Map mark : marks) {
          MapAdapter ma = new MapAdapter(mark);
          String name = ma.asString("name");
          double startTime = ma.asDouble("startTime");
>>>>>>> ca5222aa
          results.addMeasurement(new TimingMeasurement(name, 0, startTime));
        }
      }
    }

    List<Map> measurements = listFromJs(js, LIST_PAGE_DEFINED_MEASUREMENTS);

    if (measurements != null) {
      for (Map measurement : measurements) {
<<<<<<< HEAD
        String name = (String) measurement.get("name");
        double startTime = (Double) measurement.get("startTime");
        double duration = (Double) measurement.get("duration");
=======
        MapAdapter ma = new MapAdapter(measurement);
        String name = ma.asString("name");
        double startTime = ma.asDouble("startTime");
        double duration = ma.asDouble("duration");
>>>>>>> ca5222aa
        results.addMeasurement(new TimingMeasurement(name, startTime, duration));
      }
    }
  }

  private boolean isUserTimingApiSupported(JavascriptExecutor js) {
    return booleanFromJs(js,
        "return !!(window.performance && window.performance.getEntriesByType);");
  }
}<|MERGE_RESOLUTION|>--- conflicted
+++ resolved
@@ -44,45 +44,11 @@
   private static final String LIST_PAGE_DEFINED_MEASUREMENTS =
       "return window.performance.getEntriesByType('measure');";
 
-<<<<<<< HEAD
-  private boolean shouldAddMeasurementsForUserMarks;
-=======
   private final boolean shouldAddMeasurementsForUserMarks;
->>>>>>> ca5222aa
 
   public UserTimingDataCollector(boolean shouldAddMeasurementsForUserMarks) {
     this.shouldAddMeasurementsForUserMarks = shouldAddMeasurementsForUserMarks;
   }
-<<<<<<< HEAD
-
-  @Override
-  public void collectTimingData(JavascriptExecutor js, TimingRun results) {
-    collectMarks(js, results);
-    collectMeasurements(js, results);
-  }
-
-  @SuppressWarnings("unchecked")
-  private void collectMarks(JavascriptExecutor js, TimingRun results) {
-    if (!isUserTimingApiSupported(js)) {
-      return;
-    }
-
-    List<Map> marks = listFromJs(js, LIST_PAGE_DEFINED_MARKS);
-
-    if (marks != null) {
-      for (Map mark : marks) {
-        String name = (String) mark.get("name");
-        double startTime = (Double) mark.get("startTime");
-        results.addMark(new TimingMark(name, startTime));
-      }
-    }
-  }
-
-  @SuppressWarnings("unchecked")
-  private void collectMeasurements(JavascriptExecutor js, TimingRun results) {
-    if (!isUserTimingApiSupported(js)) {
-      return;
-=======
 
   @Override
   public void collectTimingData(JavascriptExecutor js, TimingRun results) {
@@ -105,21 +71,9 @@
         double startTime = ma.asDouble("startTime");
         results.addMark(new TimingMark(name, startTime));
       }
->>>>>>> ca5222aa
     }
   }
 
-<<<<<<< HEAD
-    if (shouldAddMeasurementsForUserMarks) {
-      // create synthetic measurements for each mark, in order to easily get both start time and
-      // duration.
-      List<Map> marks = listFromJs(js, LIST_PAGE_DEFINED_MARKS);
-
-      if (marks != null) {
-        for (Map mark : marks) {
-          String name = (String) mark.get("name");
-          double startTime = (Double) mark.get("startTime");
-=======
   @SuppressWarnings("unchecked")
   private void collectMeasurements(JavascriptExecutor js, TimingRun results) {
     if (!isUserTimingApiSupported(js)) {
@@ -136,7 +90,6 @@
           MapAdapter ma = new MapAdapter(mark);
           String name = ma.asString("name");
           double startTime = ma.asDouble("startTime");
->>>>>>> ca5222aa
           results.addMeasurement(new TimingMeasurement(name, 0, startTime));
         }
       }
@@ -146,16 +99,10 @@
 
     if (measurements != null) {
       for (Map measurement : measurements) {
-<<<<<<< HEAD
-        String name = (String) measurement.get("name");
-        double startTime = (Double) measurement.get("startTime");
-        double duration = (Double) measurement.get("duration");
-=======
         MapAdapter ma = new MapAdapter(measurement);
         String name = ma.asString("name");
         double startTime = ma.asDouble("startTime");
         double duration = ma.asDouble("duration");
->>>>>>> ca5222aa
         results.addMeasurement(new TimingMeasurement(name, startTime, duration));
       }
     }
