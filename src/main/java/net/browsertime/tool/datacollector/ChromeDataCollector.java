--- conflicted
+++ resolved
@@ -50,15 +50,10 @@
 
   private void collectMarks(JavascriptExecutor js, TimingRun results) {
     // Chrome timing is in s.ms, convert it to ms!!
-<<<<<<< HEAD
-    Double time = doubleFromJs(js, "return window.chrome.loadTimes().firstPaintTime");
-    results.addMark(new TimingMark("firstPaint", time * 1000));
-=======
     double time = doubleFromJs(js, "return window.chrome.loadTimes().firstPaintTime");
     if (time > 0) { // ignore 0 times, see https://github.com/tobli/browsertime/issues/36
       results.addMark(new TimingMark("firstPaint", time * 1000));
     }
->>>>>>> ca5222aa
   }
 
   private void collectMeasurements(TimingRun results) {
