--- conflicted
+++ resolved
@@ -34,16 +34,9 @@
  * Setup a module that uses Chrome.
  */
 public class ChromeModule extends AbstractBrowserModule {
-<<<<<<< HEAD
-     public ChromeModule(Map<BrowserConfig, String> browserConfiguration) {
-         super(browserConfiguration);
-     }
-=======
-
     public ChromeModule(Map<BrowserConfig, String> browserConfiguration) {
         super(browserConfiguration);
     }
->>>>>>> b15dc81d
 
     @Override
     protected void configure() {
@@ -51,35 +44,4 @@
         bind(WebDriver.class).toProvider(new ChromeDriverProvider(browserConfiguration));
         bind(TimingDataCollector.class).to(ChromeDataCollector.class);
     }
-<<<<<<< HEAD
- }
-=======
-
-    private final Provider<WebDriver> DRIVER_PROVIDER = new Provider<WebDriver>() {
-        @Override
-        public WebDriver get() {
-            return new ChromeDriver(createChromeOptions());
-        }
-
-        private ChromeOptions createChromeOptions() {
-            ChromeOptions options = new ChromeOptions();
-
-            // see http://peter.sh/experiments/chromium-command-line-switches/
-            String config = browserConfiguration.get(BrowserConfig.userAgent);
-            if (config != null) {
-                options.addArguments("--user-agent" + "=" + config);
-            }
-
-            config = browserConfiguration.get(BrowserConfig.windowSize);
-            if (config != null) {
-                config = config.replace("x", ",");
-                options.addArguments("--window-size" + "=" + config);
-            }
-
-            options.addArguments("--window-position=0,0");
-
-            return options;
-        }
-    };
-}
->>>>>>> b15dc81d
+}