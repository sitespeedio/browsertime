/*******************************************************************************************************************************
 * It's Browser Time!
 *
 *
 * Copyright (C) 2013 by Tobias Lidskog (https://twitter.com/tobiaslidskog) &  Peter Hedenskog (http://peterhedenskog.com)
 *
 ********************************************************************************************************************************
 *
 * Licensed under the Apache License, Version 2.0 (the "License"); you may not use this file except in 
 * compliance with the License. You may obtain a copy of the License at
 *
 *
 *     http://www.apache.org/licenses/LICENSE-2.0
 *
 * Unless required by applicable law or agreed to in writing, software distributed under the License is 
 * distributed  on an "AS IS" BASIS, WITHOUT WARRANTIES OR CONDITIONS OF ANY KIND, either express or implied.   
 * See the License for the specific language governing permissions and limitations under the License.
 *
 ********************************************************************************************************************************
 */
package net.browsertime.tool.guice;

import net.browsertime.tool.BrowserConfig;
import net.browsertime.tool.datacollector.InternetExplorerDataCollector;
import net.browsertime.tool.datacollector.TimingDataCollector;
import net.browsertime.tool.webdriver.InternetExplorerDriverProvider;
import org.openqa.selenium.WebDriver;

import java.util.Map;

/**
 * Setup a module that uses IE.
 */
public class InternetExplorerModule extends AbstractBrowserModule {

    public InternetExplorerModule(Map<BrowserConfig, String> browserConfiguration) {
        super(browserConfiguration);
    }

    @Override
    protected void configure() {
        super.configure();
<<<<<<< HEAD
		bind(WebDriver.class).toProvider(new InternetExplorerDriverProvider(browserConfiguration));
        bind(TimingDataCollector.class).to(InternetExplorerDataCollector.class);
	}
 }
=======
        bind(WebDriver.class).toProvider(DRIVER_PROVIDER);
        bind(TimingDataCollector.class).to(InternetExplorerDataCollector.class);
    }

    private final Provider<WebDriver> DRIVER_PROVIDER = new Provider<WebDriver>() {
        @Override
        public WebDriver get() {
            return new InternetExplorerDriver(getCapabilities());
        }

        public Capabilities getCapabilities() {
            DesiredCapabilities capabilities = new DesiredCapabilities();

            capabilities.setCapability(InternetExplorerDriver.IE_ENSURE_CLEAN_SESSION, true);

            return capabilities;
        }
    };
}
>>>>>>> b15dc81d
<|MERGE_RESOLUTION|>--- conflicted
+++ resolved
@@ -37,32 +37,11 @@
         super(browserConfiguration);
     }
 
-    @Override
-    protected void configure() {
+     @Override
+	protected void configure()
+	{
         super.configure();
-<<<<<<< HEAD
 		bind(WebDriver.class).toProvider(new InternetExplorerDriverProvider(browserConfiguration));
         bind(TimingDataCollector.class).to(InternetExplorerDataCollector.class);
-	}
- }
-=======
-        bind(WebDriver.class).toProvider(DRIVER_PROVIDER);
-        bind(TimingDataCollector.class).to(InternetExplorerDataCollector.class);
     }
-
-    private final Provider<WebDriver> DRIVER_PROVIDER = new Provider<WebDriver>() {
-        @Override
-        public WebDriver get() {
-            return new InternetExplorerDriver(getCapabilities());
-        }
-
-        public Capabilities getCapabilities() {
-            DesiredCapabilities capabilities = new DesiredCapabilities();
-
-            capabilities.setCapability(InternetExplorerDriver.IE_ENSURE_CLEAN_SESSION, true);
-
-            return capabilities;
-        }
-    };
-}
->>>>>>> b15dc81d
+}