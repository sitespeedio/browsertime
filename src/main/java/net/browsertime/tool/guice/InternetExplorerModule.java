/*******************************************************************************************************************************
 * It's Browser Time!
 *
 *
 * Copyright (C) 2013 by Tobias Lidskog (https://twitter.com/tobiaslidskog) &  Peter Hedenskog (http://peterhedenskog.com)
 *
 ********************************************************************************************************************************
 *
 * Licensed under the Apache License, Version 2.0 (the "License"); you may not use this file except in 
 * compliance with the License. You may obtain a copy of the License at
 *
 *
 *     http://www.apache.org/licenses/LICENSE-2.0
 *
 * Unless required by applicable law or agreed to in writing, software distributed under the License is 
 * distributed  on an "AS IS" BASIS, WITHOUT WARRANTIES OR CONDITIONS OF ANY KIND, either express or implied.   
 * See the License for the specific language governing permissions and limitations under the License.
 *
 ********************************************************************************************************************************
 */
package net.browsertime.tool.guice;

import net.browsertime.tool.BrowserConfig;
import net.browsertime.tool.datacollector.InternetExplorerDataCollector;
import net.browsertime.tool.datacollector.TimingDataCollector;
import net.browsertime.tool.webdriver.InternetExplorerDriverProvider;
import org.openqa.selenium.WebDriver;

import java.util.Map;

/**
 * Setup a module that uses IE.
 */
public class InternetExplorerModule extends AbstractBrowserModule {

    public InternetExplorerModule(Map<BrowserConfig, String> browserConfiguration) {
        super(browserConfiguration);
    }

     @Override
	protected void configure()
	{
        super.configure();
		bind(WebDriver.class).toProvider(new InternetExplorerDriverProvider(browserConfiguration));
        bind(TimingDataCollector.class).to(InternetExplorerDataCollector.class);
    }
<<<<<<< HEAD

    private final Provider<WebDriver> DRIVER_PROVIDER = new Provider<WebDriver>() {
        @Override
        public WebDriver get() {
            return new InternetExplorerDriver(getCapabilities());
        }

        public Capabilities getCapabilities() {
            DesiredCapabilities capabilities = new DesiredCapabilities();

            capabilities.setCapability(InternetExplorerDriver.IE_ENSURE_CLEAN_SESSION, true);
            capabilities.setCapability(InternetExplorerDriver.IGNORE_ZOOM_SETTING, true);
            return capabilities;
        }
    };
=======
>>>>>>> cb90a963
}<|MERGE_RESOLUTION|>--- conflicted
+++ resolved
@@ -37,29 +37,10 @@
         super(browserConfiguration);
     }
 
-     @Override
-	protected void configure()
-	{
+    @Override
+    protected void configure() {
         super.configure();
-		bind(WebDriver.class).toProvider(new InternetExplorerDriverProvider(browserConfiguration));
+        bind(WebDriver.class).toProvider(new InternetExplorerDriverProvider(browserConfiguration));
         bind(TimingDataCollector.class).to(InternetExplorerDataCollector.class);
     }
-<<<<<<< HEAD
-
-    private final Provider<WebDriver> DRIVER_PROVIDER = new Provider<WebDriver>() {
-        @Override
-        public WebDriver get() {
-            return new InternetExplorerDriver(getCapabilities());
-        }
-
-        public Capabilities getCapabilities() {
-            DesiredCapabilities capabilities = new DesiredCapabilities();
-
-            capabilities.setCapability(InternetExplorerDriver.IE_ENSURE_CLEAN_SESSION, true);
-            capabilities.setCapability(InternetExplorerDriver.IGNORE_ZOOM_SETTING, true);
-            return capabilities;
-        }
-    };
-=======
->>>>>>> cb90a963
 }