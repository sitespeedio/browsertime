package net.browsertime.tool.guice;

import com.google.inject.AbstractModule;
import net.browsertime.tool.BrowserConfig;
import net.browsertime.tool.timingrunner.SeleniumTimingRunner;
import net.browsertime.tool.timingrunner.TimingRunner;

import java.util.HashMap;
import java.util.Map;

abstract class AbstractBrowserModule extends AbstractModule {

<<<<<<< HEAD
  protected Map<BrowserConfig, String> browserConfiguration;

  protected AbstractBrowserModule(Map<BrowserConfig, String> browserConfiguration) {
=======
  Map<BrowserConfig, String> browserConfiguration;

  AbstractBrowserModule(Map<BrowserConfig, String> browserConfiguration) {
>>>>>>> ca5222aa
    this.browserConfiguration = new HashMap<BrowserConfig, String>(browserConfiguration);
  }

  protected void configure() {
    bind(TimingRunner.class).to(SeleniumTimingRunner.class);
  }

  /**
   * Prohibit use of no-args constructor.
   */
  @SuppressWarnings("UnusedDeclaration")
  private AbstractBrowserModule() {}
}<|MERGE_RESOLUTION|>--- conflicted
+++ resolved
@@ -10,15 +10,9 @@
 
 abstract class AbstractBrowserModule extends AbstractModule {
 
-<<<<<<< HEAD
-  protected Map<BrowserConfig, String> browserConfiguration;
-
-  protected AbstractBrowserModule(Map<BrowserConfig, String> browserConfiguration) {
-=======
   Map<BrowserConfig, String> browserConfiguration;
 
   AbstractBrowserModule(Map<BrowserConfig, String> browserConfiguration) {
->>>>>>> ca5222aa
     this.browserConfiguration = new HashMap<BrowserConfig, String>(browserConfiguration);
   }
 
