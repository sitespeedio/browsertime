--- conflicted
+++ resolved
@@ -79,13 +79,8 @@
     resourceMeasurements.add(measurement);
   }
 
-<<<<<<< HEAD
-  @XmlElementWrapper(name = "resourceMeasurements")
-  @XmlElement(name = "measurement")
-=======
   @XmlElementWrapper(name = "resources")
   @XmlElement(name = "resource")
->>>>>>> ca5222aa
   public List<TimingResourceMeasurement> getResourceMeasurements() {
     Collections.sort(resourceMeasurements); // sort in time order
     return Collections.unmodifiableList(resourceMeasurements);
