/*******************************************************************************************************************************
 * It's Browser Time!
 *
 *
 * Copyright (C) 2013 by Tobias Lidskog (https://twitter.com/tobiaslidskog) &  Peter Hedenskog (http://peterhedenskog.com)
 *
 ********************************************************************************************************************************
 *
 * Licensed under the Apache License, Version 2.0 (the "License"); you may not use this file except in 
 * compliance with the License. You may obtain a copy of the License at
 *
 *
 *     http://www.apache.org/licenses/LICENSE-2.0
 *
 * Unless required by applicable law or agreed to in writing, software distributed under the License is 
 * distributed  on an "AS IS" BASIS, WITHOUT WARRANTIES OR CONDITIONS OF ANY KIND, either express or implied.   
 * See the License for the specific language governing permissions and limitations under the License.
 *
 ********************************************************************************************************************************
 */
package net.browsertime.tool.timingrunner;

<<<<<<< HEAD
 import com.google.inject.Inject;
 import com.google.inject.Provider;
 import com.google.inject.name.Named;
 import net.browsertime.tool.datacollector.BrowserTimeDataCollector;
 import net.browsertime.tool.datacollector.TimingDataCollector;
 import net.browsertime.tool.datacollector.UserTimingDataCollector;
 import net.browsertime.tool.datacollector.W3CTimingDataCollector;
 import net.browsertime.tool.timings.TimingRun;
 import net.browsertime.tool.timings.TimingSession;
 import org.openqa.selenium.JavascriptExecutor;
 import org.openqa.selenium.TimeoutException;
 import org.openqa.selenium.WebDriver;
 import org.openqa.selenium.WebDriverException;
 import org.openqa.selenium.support.ui.ExpectedCondition;
 import org.openqa.selenium.support.ui.WebDriverWait;

 import java.net.URL;
 import java.util.Arrays;
 import java.util.HashMap;
 import java.util.List;
 import java.util.Map;
=======
import com.google.inject.Inject;
import com.google.inject.Provider;
import net.browsertime.tool.datacollector.*;
import net.browsertime.tool.timings.TimingRun;
import net.browsertime.tool.timings.TimingSession;
import org.openqa.selenium.*;
import org.openqa.selenium.support.ui.ExpectedCondition;
import org.openqa.selenium.support.ui.WebDriverWait;

import java.net.URL;
import java.util.Arrays;
import java.util.HashMap;
import java.util.List;
import java.util.Map;
>>>>>>> b15dc81d

/**
 *
 */
public class SeleniumTimingRunner implements TimingRunner {
    private final Provider<WebDriver> driverProvider;
    private final List<TimingDataCollector> dataCollectors;
    private final boolean verbose;

    @Inject
<<<<<<< HEAD
    public SeleniumTimingRunner(TimingDataCollector browserDataCollector, Provider<WebDriver> driverProvider,
                                @Named("verbose") boolean verbose) {
        TimingDataCollector w3cDataCollector = new W3CTimingDataCollector();
=======
    public SeleniumTimingRunner(TimingDataCollector browserDataCollector, Provider<WebDriver> driverProvider) {
        this.driverProvider = driverProvider;
        TimingDataCollector navigationTimingDataCollector = new NavigationTimingDataCollector();
>>>>>>> b15dc81d
        TimingDataCollector userTimingDataCollector = new UserTimingDataCollector(true);
        TimingDataCollector browserTimeDataCollector = new BrowserTimeDataCollector();
        TimingDataCollector resourceTimingDataCollector = new ResourceTimingDataCollector();

<<<<<<< HEAD
        this.dataCollectors = Arrays.asList(w3cDataCollector, browserDataCollector,
                userTimingDataCollector, browserTimeDataCollector);
        this.driverProvider = driverProvider;
        this.verbose = verbose;
=======
        this.dataCollectors = Arrays.asList(navigationTimingDataCollector, browserDataCollector,
                userTimingDataCollector, browserTimeDataCollector, resourceTimingDataCollector);
>>>>>>> b15dc81d
    }

    @Override
    public TimingSession run(URL url, int numIterations, int timeoutSeconds) throws TimingRunnerException {
        try {
            TimingSession session = new TimingSession();
            boolean hasCollectedPageData = false;
            for (int i = 0; i < numIterations; i++) {
                WebDriver driver = driverProvider.get();
                try {
                    JavascriptExecutor js = fetchUrl(driver, url, timeoutSeconds);

                    session.addTimingRun(collectTimingData(js));

                    if (!hasCollectedPageData) {
                        session.addPageData(collectPageData(url, js));
                        hasCollectedPageData = true;
                    }
                } finally {
                    driver.quit();
                }
            }
            return session;
        } catch (TimeoutException e) {
            throw new TimingRunnerException("Timeout, page was still loading after " + timeoutSeconds + " seconds.", e);
        } catch (WebDriverException e) {
            throw new TimingRunnerException("Error while running Selenium.", e);
        }
    }

    private Map<String, String> collectPageData(URL url, JavascriptExecutor js) {
        Map<String, String> pageInfo = new HashMap<String, String>();
        pageInfo.put("url", url.toString());

        for (TimingDataCollector collector : dataCollectors) {
            collector.collectPageData(js, pageInfo);
        }

        // possibly collect user specified page info (e.g. "page version" js property)

        return pageInfo;
    }

    private TimingRun collectTimingData(JavascriptExecutor js) {
        TimingRun results = new TimingRun();

        printStatus("Collecting timing marks");
        for (TimingDataCollector collector : dataCollectors) {
<<<<<<< HEAD
            collector.collectMarks(js, results);
        }

        printStatus("Collecting timing measurements");
        for (TimingDataCollector collector : dataCollectors) {
            collector.collectMeasurements(js, results);
=======
            collector.collectTimingData(js, results);
>>>>>>> b15dc81d
        }

        return results;
    }

    private JavascriptExecutor fetchUrl(WebDriver driver, URL url, int timeoutSeconds) {
        String urlString = url.toString();
        printStatus("Fetching url: " + urlString);
        driver.get(urlString);
        waitForLoad(driver, timeoutSeconds);
        return (JavascriptExecutor) driver;
    }

    private void printStatus(String s) {
        if (verbose) {
            System.err.println(s);
        }
    }

    private void waitForLoad(WebDriver driver, int timeoutSeconds) {
        ExpectedCondition<Boolean> pageLoadCondition = new
                ExpectedCondition<Boolean>() {
                    public Boolean apply(WebDriver driver) {
                        return ((JavascriptExecutor) driver).executeScript("return document.readyState").equals("complete");
                    }
                };
        WebDriverWait wait = new WebDriverWait(driver, timeoutSeconds);
        wait.until(pageLoadCondition);
    }

}<|MERGE_RESOLUTION|>--- conflicted
+++ resolved
@@ -20,31 +20,9 @@
  */
 package net.browsertime.tool.timingrunner;
 
-<<<<<<< HEAD
- import com.google.inject.Inject;
- import com.google.inject.Provider;
- import com.google.inject.name.Named;
- import net.browsertime.tool.datacollector.BrowserTimeDataCollector;
- import net.browsertime.tool.datacollector.TimingDataCollector;
- import net.browsertime.tool.datacollector.UserTimingDataCollector;
- import net.browsertime.tool.datacollector.W3CTimingDataCollector;
- import net.browsertime.tool.timings.TimingRun;
- import net.browsertime.tool.timings.TimingSession;
- import org.openqa.selenium.JavascriptExecutor;
- import org.openqa.selenium.TimeoutException;
- import org.openqa.selenium.WebDriver;
- import org.openqa.selenium.WebDriverException;
- import org.openqa.selenium.support.ui.ExpectedCondition;
- import org.openqa.selenium.support.ui.WebDriverWait;
-
- import java.net.URL;
- import java.util.Arrays;
- import java.util.HashMap;
- import java.util.List;
- import java.util.Map;
-=======
 import com.google.inject.Inject;
 import com.google.inject.Provider;
+import com.google.inject.name.Named;
 import net.browsertime.tool.datacollector.*;
 import net.browsertime.tool.timings.TimingRun;
 import net.browsertime.tool.timings.TimingSession;
@@ -57,7 +35,6 @@
 import java.util.HashMap;
 import java.util.List;
 import java.util.Map;
->>>>>>> b15dc81d
 
 /**
  *
@@ -68,28 +45,16 @@
     private final boolean verbose;
 
     @Inject
-<<<<<<< HEAD
-    public SeleniumTimingRunner(TimingDataCollector browserDataCollector, Provider<WebDriver> driverProvider,
-                                @Named("verbose") boolean verbose) {
-        TimingDataCollector w3cDataCollector = new W3CTimingDataCollector();
-=======
-    public SeleniumTimingRunner(TimingDataCollector browserDataCollector, Provider<WebDriver> driverProvider) {
-        this.driverProvider = driverProvider;
+    public SeleniumTimingRunner(TimingDataCollector browserDataCollector, Provider<WebDriver> driverProvider, @Named("verbose") boolean verbose) {
         TimingDataCollector navigationTimingDataCollector = new NavigationTimingDataCollector();
->>>>>>> b15dc81d
         TimingDataCollector userTimingDataCollector = new UserTimingDataCollector(true);
         TimingDataCollector browserTimeDataCollector = new BrowserTimeDataCollector();
         TimingDataCollector resourceTimingDataCollector = new ResourceTimingDataCollector();
 
-<<<<<<< HEAD
-        this.dataCollectors = Arrays.asList(w3cDataCollector, browserDataCollector,
-                userTimingDataCollector, browserTimeDataCollector);
+        this.dataCollectors = Arrays.asList(navigationTimingDataCollector, browserDataCollector,
+                userTimingDataCollector, browserTimeDataCollector, resourceTimingDataCollector);
         this.driverProvider = driverProvider;
         this.verbose = verbose;
-=======
-        this.dataCollectors = Arrays.asList(navigationTimingDataCollector, browserDataCollector,
-                userTimingDataCollector, browserTimeDataCollector, resourceTimingDataCollector);
->>>>>>> b15dc81d
     }
 
     @Override
@@ -136,18 +101,9 @@
     private TimingRun collectTimingData(JavascriptExecutor js) {
         TimingRun results = new TimingRun();
 
-        printStatus("Collecting timing marks");
+        printStatus("Collecting timing data");
         for (TimingDataCollector collector : dataCollectors) {
-<<<<<<< HEAD
-            collector.collectMarks(js, results);
-        }
-
-        printStatus("Collecting timing measurements");
-        for (TimingDataCollector collector : dataCollectors) {
-            collector.collectMeasurements(js, results);
-=======
             collector.collectTimingData(js, results);
->>>>>>> b15dc81d
         }
 
         return results;
