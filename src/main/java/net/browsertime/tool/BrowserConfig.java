package net.browsertime.tool;

public enum BrowserConfig {
  windowSize, // <width>x<height>
<<<<<<< HEAD
  userAgent // user agent string
=======
  userAgent, // user agent string
  proxyHost // proxy server url
>>>>>>> ca5222aa
}<|MERGE_RESOLUTION|>--- conflicted
+++ resolved
@@ -2,10 +2,6 @@
 
 public enum BrowserConfig {
   windowSize, // <width>x<height>
-<<<<<<< HEAD
-  userAgent // user agent string
-=======
   userAgent, // user agent string
   proxyHost // proxy server url
->>>>>>> ca5222aa
 }