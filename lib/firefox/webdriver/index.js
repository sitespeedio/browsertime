'use strict';

const path = require('path');
const firefox = require('selenium-webdriver/firefox');
const proxy = require('selenium-webdriver/proxy');
const pick = require('lodash.pick');
const isEmpty = require('lodash.isempty');
const log = require('intel').getLogger('browsertime.firefox');
const get = require('lodash.get');
const defaultFirefoxPreferences = require('./firefoxPreferences');
const mozillaPerformanceTeamFirefoxPreferences = require('./firefoxPreferencesMozillaPerf');
const disableSafeBrowsingPreferences = require('./disableSafeBrowsingPreferences');
const util = require('../../support/util');

module.exports.configureBuilder = function(builder, baseDir, options) {
  const firefoxConfig = options.firefox || {};
  const moduleRootPath = path.resolve(__dirname, '..', '..', '..');
  const ffOptions = new firefox.Options();

<<<<<<< HEAD
  const profileTemplatePath = path.resolve(
    moduleRootPath,
    'browsersupport',
    'firefox-profile'
  );

  ffOptions.setProfile(profileTemplatePath);
=======
  let geckodriverPath = get(
    firefoxConfig,
    'geckodriverPath'
  );
  if (!geckodriverPath) {
    const geckodriver = require('@sitespeed.io/geckodriver');
    geckodriverPath = geckodriver.binPath();
  }

  // Other implementations configure the Web Driver service only once.
  // However, `selenium-webdriver` fixes a port for `geckodriver` when
  // the service is built, but in between browsertime iterations the
  // port is not held.  That means the OS can allocate it, and indeed
  // collisions are frequent in the wild.  By configuring the Web
  // Driver service, we fix a new port for `geckodriver` each
  // iteration, avoiding port collisions.
  let serviceBuilder = new firefox.ServiceBuilder(geckodriverPath);
  if (options.verbose >= 2) {
    // This echoes the output from geckodriver to the console.
    serviceBuilder.setStdio('inherit');
    // TODO: serviceBuilder.loggingTo(`${baseDir}/geckodriver.log`);
    if (options.verbose >= 3) {
      serviceBuilder.enableVerboseLogging();
    }
  }
  firefox.setDefaultService(serviceBuilder.build());

  const profileTemplatePath = get(
    firefoxConfig,
    'profileTemplate',
    path.resolve(
      moduleRootPath,
      'browsersupport',
      'firefox-profile'
    )),
    profile = new firefox.Profile(profileTemplatePath);
>>>>>>> e37e3b0b

  if (options.userAgent) {
    ffOptions.setPreference('general.useragent.override', options.userAgent);
  }

  if (firefoxConfig.collectMozLog) {
    process.env.MOZ_LOG =
      'timestamp,nsHttp:5,cache2:5,nsSocketTransport:5,nsHostResolver:5';
    process.env.MOZ_LOG_FILE = `${baseDir}/moz_log.txt`;
  }

  // Output the window recorder image frames to a base directory.
  // This pref expects a trailing slash.
  if (firefoxConfig.windowRecorder) {
<<<<<<< HEAD
    ffOptions.setPreference('layers.windowrecording.path', `${baseDir}/`);
  }

  if (firefoxConfig.mozillaProPreferences) {
    Object.keys(mozillaPerformanceTeamFirefoxPreferences).forEach(function(
      pref
    ) {
      ffOptions.setPreference(
        pref,
        mozillaPerformanceTeamFirefoxPreferences[pref]
      );
    });
  } else {
    Object.keys(defaultFirefoxPreferences).forEach(function(pref) {
      ffOptions.setPreference(pref, defaultFirefoxPreferences[pref]);
    });
  }

  if (firefoxConfig.disableSafeBrowsing) {
    Object.keys(disableSafeBrowsingPreferences).forEach(function(pref) {
      ffOptions.setPreference(pref, disableSafeBrowsingPreferences[pref]);
    });
  }
=======
    // FIXME this shouldn't hard code path to external storage
    const dir = firefoxConfig.android ? '/sdcard/browsertime-firefox-windowrecording' : baseDir;
    profile.setPreference('layers.windowrecording.path', `${dir}/`);
  }

  // try to remove the caching between runs
  /*
   profile.setPreference('dom.enable_resource_timing', true);
   */
  Object.keys(defaultFirefoxPreferences).forEach(function(pref) {
    profile.setPreference(pref, defaultFirefoxPreferences[pref]);
  });
>>>>>>> e37e3b0b

  if (!options.skipHar) {
    // Hack for opening the toolbar
    // In Firefox 61 we need to have devtools open but do not need to choose netmonitor
    ffOptions.setPreference('devtools.toolbox.selectedTool', 'netmonitor');
    ffOptions.setPreference('devtools.toolbox.footer.height', 0);

    ffOptions.addExtensions(
      path.resolve(
        moduleRootPath,
        'vendor',
        'har_export_trigger-0.6.0-an+fx.xpi'
      )
    );
  }

  // Browsertime own extension, only load it when we need it
  // We should be able to only install it only when needed, but that could break scripting

  if (!firefoxConfig.disableBrowsertimeExtension) {
    ffOptions.addExtensions(
      path.resolve(moduleRootPath, 'vendor', 'browsertime-0.18.0-an+fx.xpi')
    );
  }

  if (options.extension) {
    const extensions = !Array.isArray(options.extension)
      ? [options.extension]
      : options.extension;
    for (const extension of extensions) {
      ffOptions.addExtensions(extension);
    }
  }

  ffOptions.setPreference('devtools.chrome.enabled', true);

  const userPrefs = util.toArray(firefoxConfig.preference);
  for (const pref of userPrefs) {
    const nameAndValue = pref.split(':');
    if (nameAndValue.length === 2) {
      const value =
        nameAndValue[1] === 'false'
          ? false
          : nameAndValue[1] === 'true'
          ? true
          : nameAndValue[1];
      // Firefox handles 0, "0", false differently. Turning of OSCP
      // security.OCSP.enabled:0
      // Only accepts a zero as integer
      if (isNaN(value)) {
        ffOptions.setPreference(nameAndValue[0], value);
      } else {
        ffOptions.setPreference(nameAndValue[0], Number(value));
      }
    } else {
      log.error(
        'Firefox preferences %s need to of the format key:value, preference was not set',
        pref
      );
    }
  }

<<<<<<< HEAD
=======
  if (firefoxConfig.disableSafeBrowsing) {
    profile.setPreference('browser.safebrowsing.downloads.enabled', false)
    profile.setPreference('browser.safebrowsing.enabled', false);
    profile.setPreference('browser.safebrowsing.phishing.enabled', false);
    profile.setPreference('browser.safebrowsing.malware.enabled', false);
    profile.setPreference('browser.safebrowsing.remotelookups', false);
    profile.setPreference('browser.safebrowsing.provider.mozilla.updateURL', '');
    profile.setPreference('browser.safebrowsing.provider.google4.dataSharingURL', '');
    profile.setPreference('browser.safebrowsing.provider.google4.gethashURL', '');
    profile.setPreference('browser.safebrowsing.provider.google4.lists', '');
    profile.setPreference('browser.safebrowsing.provider.google4.advisoryURL', '');
    profile.setPreference('browser.safebrowsing.provider.google.updateURL', '');
    profile.setPreference('browser.safebrowsing.provider.google.reportURL', '');
    profile.setPreference('browser.safebrowsing.provider.google.advisoryURL', '');
    profile.setPreference('browser.safebrowsing.provider.google.gethashURL', '');
    profile.setPreference('browser.safebrowsing.provider.google.lists', '');
    profile.setPreference('browser.safebrowsing.provider.google4.reportURL', '');
    profile.setPreference('browser.safebrowsing.provider.google4.updateURL', '');
    profile.setPreference('browser.safebrowsing.provider.mozilla.gethashURL', '');
    profile.setPreference('browser.safebrowsing.provider.google.reportMalwareMistakeURL', '');
    profile.setPreference('browser.safebrowsing.provider.google.reportPhishMistakeURL', '');
  }

  let ffOptions = new firefox.Options();

>>>>>>> e37e3b0b
  let firefoxTypes = [
    get(firefoxConfig, 'binaryPath')
      ? get(firefoxConfig, 'binaryPath')
      : undefined,
    get(firefoxConfig, 'nightly') ? firefox.Channel.NIGHTLY : undefined,
    get(firefoxConfig, 'beta') ? firefox.Channel.BETA : undefined,
    get(firefoxConfig, 'developer') ? firefox.Channel.AURORA : undefined
  ];

  firefoxTypes = firefoxTypes.filter(function(n) {
    return n !== undefined;
  });

  ffOptions.setBinary(
    firefoxTypes.length > 0 ? firefoxTypes[0] : firefox.Channel.RELEASE
  );

  ffOptions.addArguments('-no-remote');

  // Another hack for opening devtools to make netmonitor work
  if (!options.skipHar) {
    ffOptions.addArguments('-devtools');
  }

  if (options.headless) {
    ffOptions.headless();
  }

  if (firefoxConfig.acceptInsecureCerts) {
    builder.getCapabilities().set('acceptInsecureCerts', true);
  }

  const connectivity = options.connectivity || {};

  if (
    connectivity.engine === 'tsproxy' &&
    connectivity.tsproxy &&
    connectivity.profile !== 'native'
  ) {
    ffOptions.setPreference('network.proxy.socks', 'localhost');
    ffOptions.setPreference(
      'network.proxy.socks_port',
      connectivity.tsproxy.port
    );
    ffOptions.setPreference('network.proxy.type', 1);
  }
  builder
    .getCapabilities()
    .set('pageLoadStrategy', get(options, 'pageLoadStrategy', 'normal'));

<<<<<<< HEAD
  const proxySettings = pick(options.proxy, ['http', 'https']);

  if (!isEmpty(proxySettings)) {
    builder.setProxy(proxy.manual(proxySettings));
  }

  builder.setFirefoxOptions(ffOptions);
=======
  const android = firefoxConfig.android;
  if (android) {
    if (android.package) {
      ffOptions.androidPackage(android.package);
      if (android.activity) {
        ffOptions.androidActivity(android.activity);
      }
    } else {
      ffOptions.androidFirefox();
    }
    ffOptions.androidDeviceSerial(android.deviceSerial);
    ffOptions.androidAddIntentArguments(util.toArray(android.intentArgument));
  }
>>>>>>> e37e3b0b

  builder.setFirefoxOptions(ffOptions);
};<|MERGE_RESOLUTION|>--- conflicted
+++ resolved
@@ -17,7 +17,6 @@
   const moduleRootPath = path.resolve(__dirname, '..', '..', '..');
   const ffOptions = new firefox.Options();
 
-<<<<<<< HEAD
   const profileTemplatePath = path.resolve(
     moduleRootPath,
     'browsersupport',
@@ -25,44 +24,7 @@
   );
 
   ffOptions.setProfile(profileTemplatePath);
-=======
-  let geckodriverPath = get(
-    firefoxConfig,
-    'geckodriverPath'
-  );
-  if (!geckodriverPath) {
-    const geckodriver = require('@sitespeed.io/geckodriver');
-    geckodriverPath = geckodriver.binPath();
-  }
-
-  // Other implementations configure the Web Driver service only once.
-  // However, `selenium-webdriver` fixes a port for `geckodriver` when
-  // the service is built, but in between browsertime iterations the
-  // port is not held.  That means the OS can allocate it, and indeed
-  // collisions are frequent in the wild.  By configuring the Web
-  // Driver service, we fix a new port for `geckodriver` each
-  // iteration, avoiding port collisions.
-  let serviceBuilder = new firefox.ServiceBuilder(geckodriverPath);
-  if (options.verbose >= 2) {
-    // This echoes the output from geckodriver to the console.
-    serviceBuilder.setStdio('inherit');
-    // TODO: serviceBuilder.loggingTo(`${baseDir}/geckodriver.log`);
-    if (options.verbose >= 3) {
-      serviceBuilder.enableVerboseLogging();
-    }
-  }
-  firefox.setDefaultService(serviceBuilder.build());
-
-  const profileTemplatePath = get(
-    firefoxConfig,
-    'profileTemplate',
-    path.resolve(
-      moduleRootPath,
-      'browsersupport',
-      'firefox-profile'
-    )),
-    profile = new firefox.Profile(profileTemplatePath);
->>>>>>> e37e3b0b
+
 
   if (options.userAgent) {
     ffOptions.setPreference('general.useragent.override', options.userAgent);
@@ -77,7 +39,6 @@
   // Output the window recorder image frames to a base directory.
   // This pref expects a trailing slash.
   if (firefoxConfig.windowRecorder) {
-<<<<<<< HEAD
     ffOptions.setPreference('layers.windowrecording.path', `${baseDir}/`);
   }
 
@@ -101,20 +62,6 @@
       ffOptions.setPreference(pref, disableSafeBrowsingPreferences[pref]);
     });
   }
-=======
-    // FIXME this shouldn't hard code path to external storage
-    const dir = firefoxConfig.android ? '/sdcard/browsertime-firefox-windowrecording' : baseDir;
-    profile.setPreference('layers.windowrecording.path', `${dir}/`);
-  }
-
-  // try to remove the caching between runs
-  /*
-   profile.setPreference('dom.enable_resource_timing', true);
-   */
-  Object.keys(defaultFirefoxPreferences).forEach(function(pref) {
-    profile.setPreference(pref, defaultFirefoxPreferences[pref]);
-  });
->>>>>>> e37e3b0b
 
   if (!options.skipHar) {
     // Hack for opening the toolbar
@@ -177,34 +124,6 @@
     }
   }
 
-<<<<<<< HEAD
-=======
-  if (firefoxConfig.disableSafeBrowsing) {
-    profile.setPreference('browser.safebrowsing.downloads.enabled', false)
-    profile.setPreference('browser.safebrowsing.enabled', false);
-    profile.setPreference('browser.safebrowsing.phishing.enabled', false);
-    profile.setPreference('browser.safebrowsing.malware.enabled', false);
-    profile.setPreference('browser.safebrowsing.remotelookups', false);
-    profile.setPreference('browser.safebrowsing.provider.mozilla.updateURL', '');
-    profile.setPreference('browser.safebrowsing.provider.google4.dataSharingURL', '');
-    profile.setPreference('browser.safebrowsing.provider.google4.gethashURL', '');
-    profile.setPreference('browser.safebrowsing.provider.google4.lists', '');
-    profile.setPreference('browser.safebrowsing.provider.google4.advisoryURL', '');
-    profile.setPreference('browser.safebrowsing.provider.google.updateURL', '');
-    profile.setPreference('browser.safebrowsing.provider.google.reportURL', '');
-    profile.setPreference('browser.safebrowsing.provider.google.advisoryURL', '');
-    profile.setPreference('browser.safebrowsing.provider.google.gethashURL', '');
-    profile.setPreference('browser.safebrowsing.provider.google.lists', '');
-    profile.setPreference('browser.safebrowsing.provider.google4.reportURL', '');
-    profile.setPreference('browser.safebrowsing.provider.google4.updateURL', '');
-    profile.setPreference('browser.safebrowsing.provider.mozilla.gethashURL', '');
-    profile.setPreference('browser.safebrowsing.provider.google.reportMalwareMistakeURL', '');
-    profile.setPreference('browser.safebrowsing.provider.google.reportPhishMistakeURL', '');
-  }
-
-  let ffOptions = new firefox.Options();
-
->>>>>>> e37e3b0b
   let firefoxTypes = [
     get(firefoxConfig, 'binaryPath')
       ? get(firefoxConfig, 'binaryPath')
@@ -255,7 +174,25 @@
     .getCapabilities()
     .set('pageLoadStrategy', get(options, 'pageLoadStrategy', 'normal'));
 
-<<<<<<< HEAD
+  const android = firefoxConfig.android;
+  if (android) {
+    // Monkey patch to avoid changing `selenium-webdriver` before the
+    // corresponding `geckodriver` functionality has been replaced:
+    // see this [Firefox bug](https://bugzilla.mozilla.org/show_bug.cgi?id=1525126)
+    // currently under review.
+    if (android.package) {
+      ffOptions.firefoxOptions_().androidPackage = android.package;
+      if (android.activity) {
+        ffOptions.firefoxOptions_().androidActivity = android.activity;
+      }
+    } else {
+      ffOptions.firefoxOptions_().androidPackage = 'org.mozilla.firefox';
+      ffOptions.firefoxOptions_().androidActivity = '.App';
+    }
+    ffOptions.firefoxOptions_().androidDeviceSerial = android.deviceSerial;
+    ffOptions.firefoxOptions_().androidIntentArguments = (ffOptions.firefoxOptions_().androidIntentArguments || []).concat(...util.toArray(android.intentArgument));
+  }
+
   const proxySettings = pick(options.proxy, ['http', 'https']);
 
   if (!isEmpty(proxySettings)) {
@@ -263,21 +200,4 @@
   }
 
   builder.setFirefoxOptions(ffOptions);
-=======
-  const android = firefoxConfig.android;
-  if (android) {
-    if (android.package) {
-      ffOptions.androidPackage(android.package);
-      if (android.activity) {
-        ffOptions.androidActivity(android.activity);
-      }
-    } else {
-      ffOptions.androidFirefox();
-    }
-    ffOptions.androidDeviceSerial(android.deviceSerial);
-    ffOptions.androidAddIntentArguments(util.toArray(android.intentArgument));
-  }
->>>>>>> e37e3b0b
-
-  builder.setFirefoxOptions(ffOptions);
 };