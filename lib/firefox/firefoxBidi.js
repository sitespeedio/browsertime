--- conflicted
+++ resolved
@@ -26,7 +26,6 @@
     }
   }
 
-<<<<<<< HEAD
   async setBasicAuth(basicAuth) {
     const parts = basicAuth.split('@');
     const bidi = new Bidi(this.driver, this.options.browser);
@@ -59,7 +58,7 @@
         await bidi.send(continueWithAuth);
       }
     });
-=======
+
   async setCookie(url, cookie) {
     const cookies = toArray(cookie);
     for (let cookieParts of cookies) {
@@ -87,6 +86,5 @@
         log.error('Could not set cookie:' + error);
       }
     }
->>>>>>> ea682d46
   }
 }