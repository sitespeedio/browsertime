--- conflicted
+++ resolved
@@ -18,11 +18,6 @@
       (options.cacheClearRaw ||
         options.requestheader ||
         options.block ||
-<<<<<<< HEAD
-        options.cookie ||
-=======
-        options.basicAuth ||
->>>>>>> ea682d46
         options.clearCacheKeepCookies)
       ? true
       : false;
