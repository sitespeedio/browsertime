'use strict';

<<<<<<< HEAD
=======
let sharp;
try {
  sharp = require('sharp');
} catch (e) {
  sharp = null;
}

const path = require('path');
>>>>>>> e37e3b0b
const merge = require('lodash.merge');
const defaultConfig = require('./defaults');
const SCREENSHOT_DIR = 'screenshots';
const images = require('../support/images');
class ScreenshotManager {
  constructor(storageManager, options) {
    this.storageManager = storageManager;
    this.config = merge({}, defaultConfig, options.screenshotParams);
    this.options = options;
  }

  async save(name, data, url) {
    if (!sharp) {
      return null;
    }
    if (this.config.type === 'png') {
      return images.savePng(
        name,
        data,
        url,
        this.storageManager,
        this.config,
        SCREENSHOT_DIR,
        this.options
      );
    } else {
      return images.saveJpg(
        name,
        data,
        url,
        this.storageManager,
        this.config,
        SCREENSHOT_DIR,
        this.options
      );
    }
  }
}

module.exports = ScreenshotManager;<|MERGE_RESOLUTION|>--- conflicted
+++ resolved
@@ -1,7 +1,5 @@
 'use strict';
 
-<<<<<<< HEAD
-=======
 let sharp;
 try {
   sharp = require('sharp');
@@ -10,7 +8,6 @@
 }
 
 const path = require('path');
->>>>>>> e37e3b0b
 const merge = require('lodash.merge');
 const defaultConfig = require('./defaults');
 const SCREENSHOT_DIR = 'screenshots';
