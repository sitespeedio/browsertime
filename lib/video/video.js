--- conflicted
+++ resolved
@@ -15,12 +15,8 @@
   constructor(storageManager, options, browser) {
     this.options = options;
     this.storageManager = storageManager;
-<<<<<<< HEAD
     this.tmpDir = storageManager.directory;
     this.recorder = getRecorder(options, browser, this.tmpDir);
-=======
-    this.recorder = getRecorder(options, browser, storageManager.directory);
->>>>>>> e37e3b0b
     this.isRecording = false;
   }
 
