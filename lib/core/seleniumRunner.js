'use strict';

const util = require('util'),
  Promise = require('bluebird'),
  log = require('intel'),
  merge = require('lodash.merge'),
  webdriver = require('selenium-webdriver'),
  Condition = require('selenium-webdriver/lib/webdriver').Condition,
  WebDriverError = webdriver.error.WebDriverError,
  encodeError = webdriver.error.encodeError,
  builder = require('./webdriverBuilder'),
  UrlLoadError = require('../support/errors').UrlLoadError,
  BrowserError = require('../support/errors').BrowserError;

const defaultPageCompleteCheck = 'return (function() {try { return (Date.now() - window.performance.timing.loadEventEnd) > 2000;} catch(e) {} return true;})()';
const defaults = {
  timeouts: {
    browserStart: 60000,
    pageLoad: 300000,
    script: 40000,
    pageCompleteCheck: 300000
  }
};

class SeleniumRunner {
  constructor(options) {
    this.options = merge({}, defaults, options);
  }

  start() {
    function startBrowser() {
      return Promise.try(() => builder.createWebDriver(this.options)
        .tap((driver) => {
          this.driver = driver;
        }))
        .timeout(this.options.timeouts.browserStart,
          util.format('Failed to start browser in %d seconds.',
            this.options.timeouts.browserStart / 1000));
    }

    return startBrowser.call(this)
      .catch(Promise.TimeoutError, () => {
        log.info('Browser failed to start in time, trying one more time.');
        return startBrowser.call(this)
          .catch(Promise.TimeoutError, (e) => {
            throw new BrowserError(e.message, {
              cause: e
            });
          });
      })
      .tap(() => {
        let timeouts = this.driver.manage().timeouts(),
          pageLoadTimeout = this.options.timeouts.pageLoad,
          scriptTimeout = this.options.timeouts.script;

        return timeouts.pageLoadTimeout(pageLoadTimeout)
          .then(() => timeouts.setScriptTimeout(scriptTimeout));
      })
      .tap(() => {
        let viewPort = this.options.viewPort;
        if (viewPort) {
          viewPort = viewPort.split('x');

          const window = this.driver.manage().window();
          return window.setPosition(0, 0)
            .then(() => window.setSize(Number(viewPort[0]), Number(viewPort[1])));
        }
      })
      .catch(BrowserError, (e) => {
        throw e;
      })
      .catch((e) => {
        throw new BrowserError(e.message, {
          cause: e
        });
      });
  }

  loadAndWait(url, pageCompleteCheck) {
    pageCompleteCheck = pageCompleteCheck || defaultPageCompleteCheck;

    let driver = this.driver,
      pageCompleteCheckTimeout = this.options.timeouts.pageCompleteCheck;

    function getUrl() {
      return Promise.try(function() {
        log.debug('Requesting url %s', url);
        return driver.get(url);
      });
    }

    function confirmUrlSuccessfullyLoaded() {
      if (!url.match(/^http(s)?:\/\//i)) {
        // E.g. when loading about:blank for the info page.
        return Promise.resolve();
      }

      return Promise.resolve(driver.executeScript('return document.documentURI;'))
        .then((uri) => {
          if (!uri.match(/^http(s)?:\/\//i))
            throw new UrlLoadError('Failed to load ' + url, url);
        });
    }

    function waitForPageCompletion() {
      let pageCompleteCheckCondition = new Condition(
        'for page complete check script to return true',
        function(d) {
          return d.executeScript(pageCompleteCheck)
            .then(function(t) {
              return t === true;
            });
        });

      return Promise
        .try(function() {
          log.debug('Waiting for script \'%s\' at most %d ms', pageCompleteCheck, pageCompleteCheckTimeout);
          return driver.wait(pageCompleteCheckCondition, pageCompleteCheckTimeout);
        })
        .timeout(pageCompleteCheckTimeout, 'Running page complete check \'' + pageCompleteCheck + '\' took too long.');
    }

    return getUrl()
      .then(confirmUrlSuccessfullyLoaded)
      .then(waitForPageCompletion)
      .catch(WebDriverError, (e) => {
        log.error('WebDriverError:' + e);
        throw new UrlLoadError('Failed to load ' + url + ', cause: ' + encodeError(e).message, url, {
          cause: e
        })
      }).catch((e) => {
<<<<<<< HEAD
        log.error('Could not load URL' + e);
        throw new UrlLoadError('Failed to load ' + url, url, {
          cause: e
=======
          log.error('Error:' + e);
          throw new UrlLoadError('Failed to load ' + url, url, {
            cause: e
>>>>>>> 5d32857a
        })
      });
  }

  takeScreenshot() {
    return Promise.resolve(this.driver.takeScreenshot())
      .then((base64EncodedPng) =>
        new Buffer(base64EncodedPng, 'base64'));
  }

  runScript(script, name, args) {
    let scriptTimeout = this.options.timeouts.script;

    return Promise
      .try(() => {
        if (log.isEnabledFor(log.TRACE)) {
          log.verbose('Executing script %s', script);
        } else if (log.isEnabledFor(log.VERBOSE)) {
          log.verbose('Executing script %s', name);
        }
        return this.driver.executeScript(script, args);
      })
      .timeout(scriptTimeout, 'Running script \'' + script + '\' took too long.');
  }

  runAsyncScript(script, name, args) {
    return Promise
      .try(() => {
        if (log.isEnabledFor(log.TRACE)) {
          log.verbose('Executing async script %s', script);
        } else if (log.isEnabledFor(log.VERBOSE)) {
          log.verbose('Executing async script %s', name);
        }
        return this.driver.executeAsyncScript(script, args);
      });
  }

  runWithDriver(driverScript) {
    return driverScript(this.driver);
  }


  getLogs(logType) {
    return Promise.resolve(this.driver.manage().logs().get(logType));
  }

  stop() {
    if (this.driver) {
      return Promise.try(() => {
        log.debug('Telling browser to quit.');
        return this.driver.quit();
      })
        .catch((e) => {
          throw new BrowserError(e.message, {
            cause: e
          });
        });
    }
    return Promise.resolve();
  }
}

module.exports = SeleniumRunner;<|MERGE_RESOLUTION|>--- conflicted
+++ resolved
@@ -129,15 +129,9 @@
           cause: e
         })
       }).catch((e) => {
-<<<<<<< HEAD
         log.error('Could not load URL' + e);
         throw new UrlLoadError('Failed to load ' + url, url, {
           cause: e
-=======
-          log.error('Error:' + e);
-          throw new UrlLoadError('Failed to load ' + url, url, {
-            cause: e
->>>>>>> 5d32857a
         })
       });
   }
