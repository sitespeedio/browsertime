'use strict';

const log = require('intel').getLogger('browsertime');
const merge = require('lodash.merge');
const { Condition } = require('selenium-webdriver/lib/webdriver');
const { isAndroidConfigured } = require('../android');
const { UrlLoadError, BrowserError } = require('../support/errors');
const builder = require('./webdriver');
const getViewPort = require('../support/getViewPort');

const defaultPageCompleteCheck = require('./defaultPageCompleteCheck');
const pageCompleteCheckByInactivity = require('./pageCompleteCheckByInactivity');
const spaCheck = require('./spaInactivity');

const defaults = {
  timeouts: {
    browserStart: 60000,
    pageLoad: 300000,
    script: 80000,
    logs: 90000,
    pageCompleteCheck: 300000
  },
  index: 0
};
const delay = ms => new Promise(res => setTimeout(res, ms));

/**
 * Timeout a promise after ms. Use promise.race to compete
 * about the timeout and the promise.
 * @param {promise} promise - The promise to wait for
 * @param {int} ms - how long in ms to wait for the promise to fininsh
 * @param {string} errorMessage - the error message in the Error if we timeouts
 */
async function timeout(promise, ms, errorMessage) {
  let timer = null;

  return Promise.race([
    new Promise((resolve, reject) => {
      timer = setTimeout(reject, ms, new BrowserError(errorMessage));
      return timer;
    }),
    promise.then(value => {
      clearTimeout(timer);
      return value;
    })
  ]);
}

/**
 * Wrapper for Selenium.
 * @class
 */
class SeleniumRunner {
  constructor(baseDir, options) {
    this.options = merge({}, defaults, options);
    this.baseDir = baseDir;
  }

  /**
   * Start the browser. Will timout after
   * --timeouts.browserStart time. It will try to start the
   * browser 3 times.
   * @throws {BrowserError} if the browser can't start
   */
  async start() {
    const tries = 3;
    for (let i = 0; i < tries; ++i) {
      try {
        this.driver = await timeout(
          builder.createWebDriver(this.baseDir, this.options),
          this.options.timeouts.browserStart,
          `Failed to start browser in ${this.options.timeouts.browserStart /
            1000} seconds.`
        );
        break;
      } catch (e) {
        log.info(
          `Browser failed to start, trying ${tries - i - 1} more time(s): ${
            e.message
          }`
        );
      }
    }
    if (!this.driver) {
      throw new BrowserError(`Could not start the browser with ${tries} tries`);
    }

    try {
      await this.driver.manage().setTimeouts({
        script: this.options.timeouts.script,
        pageLoad: this.options.timeouts.pageLoad
      });

      let viewPort = getViewPort(this.options);
      if (viewPort) {
        if (viewPort !== 'maximize') {
          viewPort = viewPort.split('x');
        }
        const window = this.driver.manage().window();

        if (viewPort === 'maximize') {
          if (this.options.xvfb) {
            log.info(
              'Maximizing window in XVFB may not work, make sure that you verify that it works.'
            );
          }
          await window.maximize();
        } else {
          // Android do not support set position nor set size
          if (
            // Hack for Wallmart labs
            !this.options.android &&
            !isAndroidConfigured(this.options)
          ) {
            await window.setRect({
              width: Number(viewPort[0]),
              height: Number(viewPort[1]),
              x: 0,
              y: 0
            });
          }
        }
      }
    } catch (e) {
      throw new BrowserError(e.message, {
        cause: e
      });
    }
  }

  async extraWait(pageCompleteCheck) {
    await delay(1000);
    return this.wait(pageCompleteCheck);
  }
  /**
   * Wait for pageCompleteCheck to end before we return.
   * @param {string} pageCompleteCheck - JavaScript that checks if the page has finished loading
   * @throws {UrlLoadError}
   */
  async wait(pageCompleteCheck) {
    const waitTime = this.options.pageCompleteWaitTime || 5000;
    if (!pageCompleteCheck) {
      pageCompleteCheck = this.options.pageCompleteCheckInactivity
        ? pageCompleteCheckByInactivity
        : defaultPageCompleteCheck;
      // if using SPA just override
      if (this.options.spa) {
        pageCompleteCheck = spaCheck;
      }
    }

    const driver = this.driver,
      pageCompleteCheckTimeout = this.options.timeouts.pageCompleteCheck;
    try {
      const pageCompleteCheckCondition = new Condition(
        'for page complete check script to return true',
        function(d) {
          return d.executeScript(pageCompleteCheck, waitTime).then(function(t) {
            return t === true;
          });
        }
      );
      log.debug(
        `Waiting for script pageCompleteCheck at most ${pageCompleteCheckTimeout} ms`
      );
      log.verbose(`Waiting for script ${pageCompleteCheck}`);
      await timeout(
        driver.wait(
          pageCompleteCheckCondition,
          pageCompleteCheckTimeout,
          undefined,
          this.options.pageCompleteCheckPollTimeout || 200
        ),
        pageCompleteCheckTimeout,
        `Running page complete check ${pageCompleteCheck} took too long `
      );
      log.debug(
        `Waiting after load event for ${waitTime} ms.`
      );
      await delay(waitTime);
    } catch (e) {
      log.error('Failed to wait ' + e);
      throw new UrlLoadError('Failed to wait ', {
        cause: e
      });
    }
  }

  /*
  async sendAndGetDevToolsCommand(cmd, params = {}) {
    return this.driver.sendAndGetDevToolsCommand(cmd, params);
  }
  async sendDevToolsCommand(cmd, params = {}) {
    return this.driver.sendDevToolsCommand(cmd, params);
  }
  */
  /**
   * Load and and wait for pageCompleteCheck to end before we return.
   * @param {string} url -The URL that will be tested.
   * @param {string} pageCompleteCheck - JavaScript that checks if the page has finished loading
   * @throws {UrlLoadError}
   */
  async loadAndWait(url, pageCompleteCheck) {
    const driver = this.driver;
    try {
      // To learn more about the event loop and request animation frame
      // watch Jake Archibald on ‘The Event Loop’ https://vimeo.com/254947206
      // TODO do we only want to do this when we record a video?
      const navigate = `(function() {
          const orange = document.getElementById('browsertime-orange');
          if (orange) {
            orange.parentNode.removeChild(orange);
          }
          window.requestAnimationFrame(function(){
            window.requestAnimationFrame(function(){
              window.location="${url}";
            });
          });
        })();`;
      // Navigate to the page
      await driver.executeScript(navigate);
      // If you run with default settings, the webdriver will give back control after
      // the onload event. But you can change that with the --pageLoadStrategy none
      // Then you will be in control immediately and therefore wanna wait some extra time
      // befor you start to run your page complete check
      await delay(this.options.pageCompleteCheckStartWait || 500);
      await this.wait(pageCompleteCheck);
    } catch (e) {
      log.error('Could not load URL' + e);
      throw new UrlLoadError('Failed to load ' + url, url, {
        cause: e
      });
    }
    // E.g. when loading about:blank for the info page
    if (url.match(/^http(s)?:\/\//i)) {
      const uri = await driver.executeScript('return document.documentURI;');
      // Verify that the page succesfully loaded
      if (!uri.match(/^http(s)?:\/\//i)) {
        throw new UrlLoadError(
          'Failed to load/verify ' + url + ' uri:' + uri,
          url
        );
      }
    }
  }
  /**
   * Take a screenshot.
   *  @throws {BrowserError}
   */
  async takeScreenshot() {
    try {
      const base64EncodedPng = await this.driver.takeScreenshot();
      if (typeof base64EncodedPng === 'string') {
        return Buffer.from(base64EncodedPng, 'base64');
      } else {
        // Sometimes for Chrome, driver.takeScreenshot seems to succeed,
        // but the result is not a string.
        throw new BrowserError(
          `Failed to take screenshot (type was ${typeof base64EncodedPng}`
        );
      }
    } catch (e) {
      throw new BrowserError('Failed to take screenshot', { cause: e });
    }
  }

  /**
   * Run a synchrously JavaScript with args.
   * @param {string} script - the actual script
   * @param {string} name - the name of the script (for logging)
   * @param {*} args - arguments to the script
   * @throws {BrowserError}
   */
  async runScript(script, name, args) {
    let scriptTimeout = this.options.timeouts.script;

    if (log.isEnabledFor(log.TRACE)) {
      log.verbose('Executing script %s', script);
    } else if (log.isEnabledFor(log.VERBOSE)) {
      log.verbose('Executing script %s', name);
    }

    try {
      return timeout(
        this.driver.executeScript(script, args),
        scriptTimeout,
        `Running script ${script} took too long (${scriptTimeout} ms).`
      );
    } catch (e) {
      log.error("Couldn't execute script named " + name + ' error:' + e);
      throw e;
    }
  }

  /**
   * Run synchronous privileged JavaScript with args.
   * @param {string} script - the actual script
   * @param {string} name - the name of the script (for logging)
   * @param {*} args - arguments to the script
   * @throws {BrowserError}
   */
  async runPrivilegedScript(script, name, args) {
    if (this.options.browser !== 'firefox') {
      throw new BrowserError(
<<<<<<< HEAD
        `Only Firefox browsers can run privileged JavaScript: ${this.options.browser}`,
=======
        `Only Firefox browsers can run privileged JavaScript: ${
          this.options.browser
        }`,
>>>>>>> e37e3b0b
        { cause: 'PrivilegeError' }
      );
    }

    let scriptTimeout = this.options.timeouts.script;

    if (log.isEnabledFor(log.TRACE)) {
      log.verbose('Executing privileged script %s', script);
    } else if (log.isEnabledFor(log.VERBOSE)) {
      log.verbose('Executing privileged script %s', name);
    }

    try {
      const oldContext = this.driver.getContext();

      try {
        await this.driver.setContext('chrome');

        return timeout(
          this.driver.executeScript(script, args),
          scriptTimeout,
          `Running privileged script ${script} took too long (${scriptTimeout} ms).`
        );
      } finally {
        await this.driver.setContext(oldContext);
      }
    } catch (e) {
      log.error(
        "Couldn't execute privileged script named " + name + ' error:' + e
      );
      throw e;
    }
  }

  /**
   * Run a asynchrously JavaScript.
   * @param {string} script - the actual script
   * @param {string} name - the name of the script (for logging)
   * @param {*} args - arguments to the script
   * @throws {BrowserError}
   */
  async runAsyncScript(script, name, args) {
    if (log.isEnabledFor(log.TRACE)) {
      log.verbose('Executing async script %s', script);
    } else if (log.isEnabledFor(log.VERBOSE)) {
      log.verbose('Executing async script %s', name);
    }
    try {
      return this.driver.executeAsyncScript(script, args);
    } catch (e) {
      log.error("Couldn't execute async script named " + name + ' error:' + e);
      throw e;
    }
  }

  /**
   * Run asynchronous privileged JavaScript with args.
   * @param {string} script - the actual script
   * @param {string} name - the name of the script (for logging)
   * @param {*} args - arguments to the script
   * @throws {BrowserError}
   */
  async runPrivilegedAsyncScript(script, name, args) {
    if (this.options.browser !== 'firefox') {
      throw new BrowserError(
<<<<<<< HEAD
        `Only Firefox browsers can run privileged JavaScript: ${this.options.browser}`,
=======
        `Only Firefox browsers can run privileged JavaScript: ${
          this.options.browser
        }`,
>>>>>>> e37e3b0b
        { cause: 'PrivilegeError' }
      );
    }

    if (log.isEnabledFor(log.TRACE)) {
      log.verbose('Executing privileged async script %s', script);
    } else if (log.isEnabledFor(log.VERBOSE)) {
      log.verbose('Executing privileged async script %s', name);
    }

    try {
      const oldContext = this.driver.getContext();

      try {
        await this.driver.setContext('chrome');

        try {
          return this.driver.executeAsyncScript(script, args);
        } catch (e) {
          log.error(
            "Couldn't execute async script named " + name + ' error:' + e
          );
          throw e;
        }
      } finally {
        await this.driver.setContext(oldContext);
      }
    } catch (ce) {
      log.error("Couldn't execute async script named " + name + ' error:' + ce);
      throw ce;
    }
  }

  /**
   * Get logs from the browser.
   * @param {*} logType
   * @throws {BrowserError}
   */
  async getLogs(logType) {
    return timeout(
      this.driver
        .manage()
        .logs()
        .get(logType),
      this.options.timeouts.logs,
      `Extracting logs from browser took more than ${this.options.timeouts
        .logs / 1000} seconds.`
    );
  }

  /**
   * Stop the driver/browser.
   * @throws {BrowserError}
   */
  async stop() {
    if (this.driver) {
      try {
        await this.driver.quit();
        log.debug('Closed the browser.');
      } catch (e) {
        // Work around GeckoView Bug 1298921: https://bugzilla.mozilla.org/show_bug.cgi?id=1298921.
        const bug_1298921 = e.message && e.message.includes('Only supported in Firefox') &&
              this.options.android && isAndroidConfigured(this.options);

        if (!bug_1298921) {
          throw new BrowserError(e.message, {
            cause: e
          });
        }
      }
    }
  }

  /**
   *
   * Scripts should be valid statements or IIFEs '(function() {...})()' that can run
   * on their own in the browser console. Prepend with 'return' to return result of statement to Browsertime.
   * @param {*} script - the script
   * @param {boolean} isAsync - is the script synchrously or async?
   * @param {*} name - the name of the script
   * @param {[String]} requires - the requirements for executing the script
   */
  async runScriptFromCategory(script, isAsync, name, requires) {
    const privilegeWanted = requires && requires.privilege;
    let scriptRunner = this.runScript.bind(this);

    if (isAsync) {
      if (privilegeWanted) {
        scriptRunner = this.runPrivilegedAsyncScript.bind(this);
      } else {
        scriptRunner = this.runAsyncScript.bind(this);
      }
    } else {
      if (privilegeWanted) {
        scriptRunner = this.runPrivilegedScript.bind(this);
      }
    }

    if (privilegeWanted) {
      log.verbose('Executing script ' + name + ' with privilege.');
    }

    // Scripts should be valid statements or IIFEs '(function() {...})()' that can run
    // on their own in the browser console. Prepend with 'return' to return result of statement to Browsertime.
    if (isAsync) {
      const source = `
            const callback = arguments[arguments.length - 1];
            return (${script})
              .then((r) => callback({'result': r}))
              .catch((e) => callback({'error': e}));
            `;

      const result = await scriptRunner(source, name);
      if (result.error) {
        throw result.error;
      } else {
        return result.result;
      }
    } else {
      const source = 'return ' + script;
      if (this.options.scriptInput && this.options.scriptInput[name]) {
        return scriptRunner(source, name, this.options.scriptInput[name]);
      } else {
        return scriptRunner(source, name);
      }
    }
  }

  /**
   * Get the driver from Selenium.
   */
  getDriver() {
    return this.driver;
  }

  /**
   * Run scripts by category.
   * @param {*} scriptsByCategory
   * @param {boolean} isAsync - is the script synchrously or async?
   */
  async runScripts(scriptsByCategory, isAsync) {
    const categoryNames = Object.keys(scriptsByCategory);
    const results = {};
    for (let categoryName of categoryNames) {
      const category = scriptsByCategory[categoryName];
      try {
        results[categoryName] = await this.runScriptInCategory(
          category,
          isAsync
        );
      } catch (e) {
        if (e.extra.cause === 'PrivilegeError') {
          // Ignore those scripts that fail to execute because they
          // wanted privileges that the browser cannot provide.
          log.verbose(
            'Did not have enough privileges to execute user script: ' +
              e +
              '; ignoring.'
          );
        } else {
          log.error('Failed to execute user script: ' + e);
          results[categoryName] = undefined;
        }
      }
    }
    return results;
  }

  /**
   * Run scripts in category.
   * @param {*} category
   * @param {boolean} isAsync - is the script synchrously or async?
   */
  async runScriptInCategory(category, isAsync) {
    const scriptNames = Object.keys(category);
    const results = {};
    let requires = [];

    for (let scriptName of scriptNames) {
      let isAsyncOverride = false;
      let script = category[scriptName].content;
      // Assume that if the string in content is null
      // the function is not null and we want to run
      // the function.
      if (!script) {
        let func = category[scriptName].function;
        if (!func) {
          throw 'Function and script cannot both be null in ' +
            scriptName +
            '.';
        }
        // We wrap the source code of the function in parenthesis
        // "(...)" to contain it in a separate scope. We add a
        // "();" to the source of the function to do the actual
        // invocation. The script writer cannot do this in their
        // source because it would force the evaluation of the
        // function too soon and cause undefined reference errors.
        script = '( ' + func + ' )()';
        requires = category[scriptName].requires;
        isAsyncOverride = category[scriptName].isAsync;
      }

      const result = await this.runScriptFromCategory(
        script,
        isAsync || isAsyncOverride,
        scriptName,
        requires
      );
      if (!(result === null || result === undefined)) {
        results[scriptName] = result;
      }
    }
    return results;
  }
}

module.exports = SeleniumRunner;<|MERGE_RESOLUTION|>--- conflicted
+++ resolved
@@ -302,13 +302,9 @@
   async runPrivilegedScript(script, name, args) {
     if (this.options.browser !== 'firefox') {
       throw new BrowserError(
-<<<<<<< HEAD
-        `Only Firefox browsers can run privileged JavaScript: ${this.options.browser}`,
-=======
         `Only Firefox browsers can run privileged JavaScript: ${
           this.options.browser
         }`,
->>>>>>> e37e3b0b
         { cause: 'PrivilegeError' }
       );
     }
@@ -374,13 +370,9 @@
   async runPrivilegedAsyncScript(script, name, args) {
     if (this.options.browser !== 'firefox') {
       throw new BrowserError(
-<<<<<<< HEAD
-        `Only Firefox browsers can run privileged JavaScript: ${this.options.browser}`,
-=======
         `Only Firefox browsers can run privileged JavaScript: ${
           this.options.browser
         }`,
->>>>>>> e37e3b0b
         { cause: 'PrivilegeError' }
       );
     }
