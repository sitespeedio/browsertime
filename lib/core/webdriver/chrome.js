--- conflicted
+++ resolved
@@ -54,6 +54,9 @@
 module.exports.configureBuilder = function(builder, options) {
   const chromeConfig = options.chrome || {};
 
+  migrateLegacyOption(options, 'experimental.dumpChromePerflog', 'chrome.collectPerfLog');
+  migrateLegacyOption(options, 'chrome.dumpTraceCategoriesLog', 'chrome.collectTracingEvents');
+
   if (!hasConfiguredChromeDriverService) {
     const chromedriverPath = get(chromeConfig, 'chromedriverPath', chromedriver.binPath());
 
@@ -73,13 +76,6 @@
   logPrefs.setLevel(webdriver.logging.Type.PERFORMANCE,
     webdriver.logging.Level.ALL);
 
-<<<<<<< HEAD
-=======
-  const chromeConfig = options.chrome || {};
-
-  migrateLegacyOption(options, 'experimental.dumpChromePerflog', 'chrome.collectPerfLog');
-  migrateLegacyOption(options, 'chrome.dumpTraceCategoriesLog', 'chrome.collectTracingEvents');
-
   if (chromeConfig.traceCategories) {
     chromeConfig.collectTracingEvents = true;
   }
@@ -87,7 +83,6 @@
     chromeConfig.collectPerfLog = true;
   }
 
->>>>>>> 51812b9c
   let chromeOptions = new chrome.Options();
 
   chromeOptions.setLoggingPrefs(logPrefs);
@@ -104,7 +99,7 @@
   }
 
   if (chromeConfig.collectNetLog) {
-    chromeOptions.addArguments('--log-net-log=' + options.result_dir + '/chromeNetlog-'+options.index+'.json');
+    chromeOptions.addArguments('--log-net-log=' + options.result_dir + '/chromeNetlog-' + options.index + '.json');
     chromeOptions.addArguments('--net-log-capture-mode=0');
   }
 
