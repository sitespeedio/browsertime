'use strict';

const log = require('intel').getLogger('browsertime');
const merge = require('lodash.merge');
const StorageManager = require('../../support/storageManager');
const FirefoxDelegate = require('../../firefox/webdriver/firefoxDelegate');
const ChromeDelegate = require('../../chrome/webdriver/chromeDelegate');
const { addConnectivity, removeConnectivity } = require('../../connectivity');
const util = require('../../support/util');
const harUtil = require('../../support/har/');
const XVFB = require('../../support/xvfb');
const ExtensionServer = require('../../extensionserver/');
const Iteration = require('./iteration');
const Collector = require('./collector');
const run = require('./run');
const engineUtils = require('../../support/engineUtils');

const defaults = {
  scripts: [],
  iterations: 3,
  delay: 0,
  videoParams: {}
};

const delay = ms => new Promise(res => setTimeout(res, ms));

function shouldDelay(index, total, delay) {
  const isLast = total - index <= 1;
  return delay > 0 && !isLast;
}

function addExtraFieldsToHar(totalResults, har, options) {
  if (har) {
    for (let pageNumber = 0; pageNumber < totalResults.length; pageNumber++) {
      for (let iteration = 0; iteration < options.iterations; iteration++) {
<<<<<<< HEAD
        const page = har.log.pages[pageNumber];
        const visualMetric =
          totalResults[pageNumber].visualMetricsun[iteration];
=======
        const page = har.log.pages[iteration + pageNumber];
        const visualMetric = totalResults[pageNumber].visualMetrics[iteration];
>>>>>>> 3fbf11fb
        const browserScript =
          totalResults[pageNumber].browserScripts[iteration];
        const cpu = totalResults[pageNumber].cpu[iteration];
        harUtil.addExtrasToHAR(
          pageNumber,
          page,
          visualMetric,
          browserScript.timings,
          cpu,
          options
        );
      }
    }
  }
}

/**
 * Create a new Browsertime Engine.
 * @class
 */
class Engine {
  constructor(options) {
    this.options = merge({}, defaults, options);
    if (log.isEnabledFor(log.DEBUG)) {
      log.debug('Running with options: %:2j', this.options);
    }
    this.myXVFB = new XVFB(this.options);
    this.myExtensionServer = new ExtensionServer(this.options);
  }

  /**
   * Start the engine. Will prepare everything before you will start your run:
   * * Start XVFB (if it is configured)
   * * Set connectivity
   * * Start the extension server
   */
  async start() {
    return Promise.all([
      this.myXVFB.start(),
      addConnectivity(this.options),
      this.myExtensionServer.start()
    ]);
  }

  async runByScript(
    navigationScript,
    name,
    scriptsByCategory,
    asyncScriptsByCategory
  ) {
    const options = this.options;
    const storageManager = new StorageManager(name, options);
    const engineDelegate =
      this.options.browser === 'firefox'
        ? new FirefoxDelegate(storageManager.directory, this.options)
        : new ChromeDelegate(storageManager, this.options);
    const iteration = new Iteration(
      storageManager,
      this.myExtensionServer,
      engineDelegate,
      scriptsByCategory,
      asyncScriptsByCategory,
      options
    );

    await storageManager.createDataDir();
    await engineDelegate.onStart(name, options);
    const collector = new Collector(name, storageManager, options);

    log.info(
      'Running tests using %s - %s iteration(s)',
      `${options.browser[0].toUpperCase()}${options.browser.slice(1)}`,
      options.iterations
    );

    for (let index = 1; index < options.iterations + 1; index++) {
      const data = await iteration.run(navigationScript, index);
      await collector.perIteration(data, index);
      if (shouldDelay(index, options.iterations, options.delay)) {
        await delay(options.delay);
      }
    }

    const totalResult = collector.getResults();
    const extras = await engineDelegate.onStop();
    // Add extra fields to the HAR
    // to make the HAR files better when we use them in
    // compare.sitespeed.io
    if (extras.har) {
      addExtraFieldsToHar(totalResult, extras.har, options);
      totalResult.har = extras.har;
    }
    util.logResultLogLine(totalResult);
    return totalResult;
  }

  async run(urlOrFiles, scriptsByCategory, asyncScriptsByCategory) {
    const scripts = [];
    let name;
    for (let urlOrFile of urlOrFiles) {
      if (urlOrFile.indexOf('http') > -1) {
        scripts.push(urlOrFile);
      } else {
        scripts.push(engineUtils.loadScript(urlOrFile));
      }
      if (!name) {
        name = urlOrFile;
      }
    }
    return this.runByScript(
      run(scripts),
      // Todo get the name from the script
      name,
      scriptsByCategory,
      asyncScriptsByCategory
    );
  }

  /**
   * Stop the engine. Will stop everything started in start().
   * * Stop XVFB (if it is configured)
   * * Remove connectivity
   * * Stop the extension server
   */
  async stop() {
    return Promise.all([
      this.myXVFB.stop(),
      removeConnectivity(this.options),
      this.myExtensionServer.stop()
    ]);
  }
}

module.exports = Engine;<|MERGE_RESOLUTION|>--- conflicted
+++ resolved
@@ -33,14 +33,8 @@
   if (har) {
     for (let pageNumber = 0; pageNumber < totalResults.length; pageNumber++) {
       for (let iteration = 0; iteration < options.iterations; iteration++) {
-<<<<<<< HEAD
-        const page = har.log.pages[pageNumber];
-        const visualMetric =
-          totalResults[pageNumber].visualMetricsun[iteration];
-=======
         const page = har.log.pages[iteration + pageNumber];
         const visualMetric = totalResults[pageNumber].visualMetrics[iteration];
->>>>>>> 3fbf11fb
         const browserScript =
           totalResults[pageNumber].browserScripts[iteration];
         const cpu = totalResults[pageNumber].cpu[iteration];
