'use strict';

const log = require('intel').getLogger('browsertime');
const merge = require('lodash.merge');
const getPort = require('get-port');
const get = require('lodash.get');
const set = require('lodash.set');
const StorageManager = require('../../support/storageManager');
const FirefoxDelegate = require('../../firefox/webdriver/firefoxDelegate');
const ChromeDelegate = require('../../chrome/webdriver/chromeDelegate');
const SafariDelegate = require('../../safari/webdriver/safariDelegate');
const { addConnectivity, removeConnectivity } = require('../../connectivity');
const util = require('../../support/util');
const harUtil = require('../../support/har/');
const XVFB = require('../../support/xvfb');
const ExtensionServer = require('../../extensionserver/');
const Iteration = require('./iteration');
const Collector = require('./collector');
const run = require('./run');
const engineUtils = require('../../support/engineUtils');

const defaults = {
  scripts: [],
  iterations: 3,
  delay: 0,
  videoParams: {}
};

const delay = ms => new Promise(res => setTimeout(res, ms));

function shouldDelay(index, total, delay) {
  const isLast = total - index === 0;
  return delay > 0 && !isLast;
}

/**
 * Create a new Browsertime Engine.
 * @class
 */
class Engine {
  constructor(options) {
    this.options = merge({}, defaults, options);
    if (log.isEnabledFor(log.DEBUG)) {
      log.debug('Running with options: %:2j', this.options);
    }
    this.myXVFB = new XVFB(this.options);
    this.myExtensionServer = new ExtensionServer();
  }

  /**
   * Start the engine. Will prepare everything before you will start your run:
   * * Start XVFB (if it is configured)
   * * Set connectivity
   * * Start the extension server
   */
  async start() {
    this.options.devToolsPort = await getPort({
      port: getPort.makeRange(9222, 9350),
      host: '127.0.0.1'
    });

    if (get(this.options, 'connectivity.tsproxy.port') === undefined) {
      set(
        this.options,
        'connectivity.tsproxy.port',
        await getPort({
          port: getPort.makeRange(1080, 1099),
          host: '127.0.0.1'
        })
      );
    }
    if (!this.options.connectivity.variance) {
      await addConnectivity(this.options);
    }
    return Promise.all([this.myXVFB.start(), this.myExtensionServer.start()]);
  }

  async runByScript(
    navigationScript,
    name,
    scriptsByCategory,
    asyncScriptsByCategory
  ) {
    const options = this.options;
    const storageManager = new StorageManager(name, options);
<<<<<<< HEAD
    let engineDelegate;
    switch (options.browser) {
      case 'firefox':
        engineDelegate = new FirefoxDelegate(
          storageManager.directory,
          this.options
        );
        break;
      case 'chrome':
        engineDelegate = new ChromeDelegate(storageManager, this.options);
        break;
      case 'safari':
        engineDelegate = new SafariDelegate(storageManager, this.options);
    }

=======
    const engineDelegate =
      this.options.browser === 'firefox'
        ? new FirefoxDelegate(storageManager, this.options)
        : new ChromeDelegate(storageManager, this.options);
>>>>>>> e37e3b0b
    const iteration = new Iteration(
      storageManager,
      this.myExtensionServer,
      engineDelegate,
      scriptsByCategory,
      asyncScriptsByCategory,
      options
    );

    await storageManager.createDataDir();
    await engineDelegate.onStart(name, options);
    const collector = new Collector(name, storageManager, options);

    log.info(
      'Running tests using %s - %s iteration(s)',
      `${options.browser[0].toUpperCase()}${options.browser.slice(1)}`,
      options.iterations
    );

    for (let index = 1; index < options.iterations + 1; index++) {
      const data = await iteration.run(navigationScript, index);
      // Only collect if it was succesful
      // Here we got room for improvements
      if (data && data[0] && data[0].url) {
        await collector.perIteration(data, index);
      } else {
        log.error('No data to collect');
      }
      if (shouldDelay(index, options.iterations, options.delay)) {
        await delay(options.delay);
      }
    }

    const extras = await engineDelegate.onStop();

    // Backfill the fully loaded data that we extract from the HAR
    if (extras.har) {
      const fullyLoadedPerUrl = harUtil.getFullyLoaded(extras.har);
      for (let data of fullyLoadedPerUrl) {
        collector.addFullyLoaded(data.url, data.fullyLoaded);
      }
    }

    const totalResult = collector.getResults();
    // Add extra fields to the HAR
    // to make the HAR files better when we use them in
    // compare.sitespeed.io
    if (extras.har) {
      harUtil.addExtraFieldsToHar(totalResult, extras.har, options);
      totalResult.har = extras.har;
    }
    util.logResultLogLine(totalResult);
    return totalResult;
  }

  async run(url, scriptsByCategory, asyncScriptsByCategory) {
    return this.runByScript(
      run([url]),
      url,
      scriptsByCategory,
      asyncScriptsByCategory
    );
  }

  async runMultiple(urlOrFiles, scriptsByCategory, asyncScriptsByCategory) {
    const scripts = [];
    let name;
    for (let urlOrFile of urlOrFiles) {
      if (urlOrFile.indexOf('http') > -1) {
        scripts.push(urlOrFile);
      } else {
        scripts.push(engineUtils.loadScript(urlOrFile, true));
      }
      if (!name) {
        name = urlOrFile;
      }
    }
    return this.runByScript(
      run(scripts),
      name,
      scriptsByCategory,
      asyncScriptsByCategory
    );
  }

  /**
   * Stop the engine. Will stop everything started in start().
   * * Stop XVFB (if it is configured)
   * * Remove connectivity
   * * Stop the extension server
   */
  async stop() {
    if (!this.options.connectivity.variance) {
      await removeConnectivity(this.options);
    }
    return Promise.all([this.myXVFB.stop(), this.myExtensionServer.stop()]);
  }
}

module.exports = Engine;<|MERGE_RESOLUTION|>--- conflicted
+++ resolved
@@ -83,7 +83,6 @@
   ) {
     const options = this.options;
     const storageManager = new StorageManager(name, options);
-<<<<<<< HEAD
     let engineDelegate;
     switch (options.browser) {
       case 'firefox':
@@ -98,13 +97,6 @@
       case 'safari':
         engineDelegate = new SafariDelegate(storageManager, this.options);
     }
-
-=======
-    const engineDelegate =
-      this.options.browser === 'firefox'
-        ? new FirefoxDelegate(storageManager, this.options)
-        : new ChromeDelegate(storageManager, this.options);
->>>>>>> e37e3b0b
     const iteration = new Iteration(
       storageManager,
       this.myExtensionServer,
