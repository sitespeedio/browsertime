--- conflicted
+++ resolved
@@ -53,13 +53,6 @@
     this.options = merge({}, defaults, options);
     this.myXVFB = new XVFB(this.options);
     this.myExtensionServer = new ExtensionServer(this.options);
-<<<<<<< HEAD
-    this.engineDelegate =
-      options.browser === 'firefox'
-        ? new FirefoxDelegate(options)
-        : new ChromeDelegate(options);
-=======
->>>>>>> b010a5af
   }
 
   /**
