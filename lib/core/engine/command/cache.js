--- conflicted
+++ resolved
@@ -18,19 +18,8 @@
         cacheClearRaw: true,
         browser: 'firefox'
       };
-<<<<<<< HEAD
-      await this.extensionServer.start(options);
-      await this.extensionServer.setupExtension(
-        undefined,
-        this.browser,
-        options
-      );
-      return this.extensionServer.stop();
+      return this.extensionServer.setup(undefined, this.browser, options);
     } else if (this.browserName === 'chrome' || this.browserName === 'edge') {
-=======
-      return this.extensionServer.setup(undefined, this.browser, options);
-    } else if (this.browserName === 'chrome') {
->>>>>>> 9d20a11d
       await this.cdp.send('Network.enable');
       await this.cdp.send('Network.clearBrowserCache');
       return this.cdp.send('Network.clearBrowserCookies');
@@ -48,20 +37,8 @@
         clearCacheKeepCookies: true,
         browser: 'firefox'
       };
-<<<<<<< HEAD
-      await this.extensionServer.start(options);
-      await this.extensionServer.setupExtension(
-        undefined,
-        this.browser,
-        options
-      );
-      return this.extensionServer.stop();
+      return this.extensionServer.setup(undefined, this.browser, options);
     } else if (this.browserName === 'chrome' || this.browserName === 'edge') {
-=======
-
-      return this.extensionServer.setup(undefined, this.browser, options);
-    } else if (this.browserName === 'chrome') {
->>>>>>> 9d20a11d
       await this.cdp.send('Network.enable');
       return this.cdp.send('Network.clearBrowserCache');
     } else {
