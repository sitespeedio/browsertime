--- conflicted
+++ resolved
@@ -123,16 +123,6 @@
       options.postScript.unshift(...videoPostScripts);
     }
 
-<<<<<<< HEAD
-=======
-    if(get(options, 'chrome.collectNetLog')) {
-      //We need to ensure the directory exists for chrome to write to it.
-      storageManager.createDataDir();
-    }
-
-    options.result_dir = storageManager.directory;
-
->>>>>>> c06b8efb
     function runScript(runner, script, isAsync, name) {
       // Scripts should be valid statements or IIFEs '(function() {...})()' that can run
       // on their own in the browser console. Prepend with 'return' to return result of statement to Browsertime.
