'use strict';

const yargs = require('yargs');
const fs = require('fs');
const get = require('lodash.get');
const set = require('lodash.set');
const urlValidator = require('valid-url');
const util = require('util');
const hasbin = require('hasbin');
const videoDefaults = require('../video/defaults');
const screenshotDefaults = require('../screenshot/defaults');

function validateInput(argv) {
  // validate URLs/files
  const urlOrFiles = argv._;
  for (let urlOrFile of urlOrFiles) {
    if (urlOrFile.startsWith('http')) {
      if (!urlValidator.isWebUri(urlOrFile)) {
        return util.format(
          "'%s' is not a valid url (e.g. http://www.browsertime.net)",
          urlOrFile
        );
      }
    } else {
      // is existing file?
      try {
        fs.statSync(urlOrFile);
      } catch (e) {
        return util.format(
          "'%s' does not exist, is the path to the file correct?",
          urlOrFile
        );
      }
    }
  }

  if (argv.chrome && argv.chrome.mobileEmulation) {
    const m = argv.chrome.mobileEmulation;
    if (!(m.deviceName || (m.height && m.width && m.pixelRatio))) {
      return 'chrome.mobileEmulation needs to specify deviceName OR height, width and pixelRatio';
    }
  }

  if (argv.video || argv.visualMetrics) {
    if (!hasbin.all.sync(['ffmpeg'])) {
      return 'You need to have ffmpeg in your path to be able to record a video.';
    }
  }

  if (
    argv.firefox &&
    ((argv.firefox.nightly && argv.firefox.beta) ||
      (argv.firefox.nightly && argv.firefox.developer) ||
      (argv.firefox.developer && argv.firefox.beta))
  ) {
    return 'You can only run one Firefox instance at a time.';
  }

  if (
    argv.connectivity.profile !== 'custom' &&
    (argv.connectivity.upstreamKbps ||
      argv.connectivity.downstreamKbps ||
      argv.connectivity.latency)
  ) {
    return 'You must pass --connectivity.profile "custom" for custom connectivity configs to take effect.';
  }

  if (argv.injectJs && argv.browser === 'chrome') {
    return 'Injecting JavaScript is only supported in Firefox at the moment.';
  }

  if (Array.isArray(argv.iterations)) {
    return 'Ooops you passed number of iterations twice, remove one of them and try again.';
  }

  return true;
}

module.exports.parseCommandLine = function parseCommandLine() {
  let validated = yargs
    .env('BROWSERTIME')
    .usage('$0 [options] <url>/<scriptFile>')
    .require(1, 'One or more url or script files')
    .option('timeouts.browserStart', {
      default: 60000,
      type: 'number',
      describe: 'Timeout when waiting for browser to start, in milliseconds',
      group: 'timeouts'
    })
    .option('timeouts.pageLoad', {
      default: 300000,
      type: 'number',
      describe: 'Timeout when waiting for url to load, in milliseconds',
      group: 'timeouts'
    })
    .option('timeouts.script', {
      default: 80000,
      type: 'number',
      describe: 'Timeout when running browser scripts, in milliseconds',
      group: 'timeouts'
    })
    .option('timeouts.pageCompleteCheck', {
      default: 300000,
      type: 'number',
      describe:
        'Timeout when waiting for page to complete loading, in milliseconds',
      group: 'timeouts'
    })
    .option('chrome.args', {
      describe:
        'Extra command line arguments to pass to the Chrome process (e.g. --no-sandbox). ' +
        'To add multiple arguments to Chrome, repeat --chrome.args once per argument.',
      group: 'chrome'
    })
    .option('chrome.binaryPath', {
      describe:
        'Path to custom Chrome binary (e.g. Chrome Canary). ' +
        'On OS X, the path should be to the binary inside the app bundle, ' +
        'e.g. "/Applications/Google Chrome Canary.app/Contents/MacOS/Google Chrome Canary"',
      group: 'chrome'
    })
    .option('chrome.chromedriverPath', {
      describe:
        "Path to custom Chromedriver binary. Make sure to use a Chromedriver version that's compatible with " +
        "the version of Chrome you're using",
      group: 'chrome'
    })
    .option('chrome.mobileEmulation.deviceName', {
      describe:
        "Name of device to emulate. Works only standalone (see list in Chrome DevTools, but add phone like 'iPhone 6'). This will override your userAgent string.",
      group: 'chrome'
    })
    .option('chrome.mobileEmulation.width', {
      type: 'number',
      describe: 'Width in pixels of emulated mobile screen (e.g. 360)',
      group: 'chrome'
    })
    .option('chrome.mobileEmulation.height', {
      type: 'number',
      describe: 'Height in pixels of emulated mobile screen (e.g. 640)',
      group: 'chrome'
    })
    .option('chrome.mobileEmulation.pixelRatio', {
      describe: 'Pixel ratio of emulated mobile screen (e.g. 2.0)',
      group: 'chrome'
    })
    .option('chrome.android.package', {
      describe:
        'Run Chrome on your Android device. Set to com.android.chrome for default Chrome version. You need to run adb start-server before you start.',
      group: 'chrome'
    })
    .option('chrome.android.deviceSerial', {
      describe:
        'Choose which device to use. If you do not set it, first device will be used.',
      group: 'chrome'
    })
    .option('chrome.traceCategories', {
      describe:
        'A comma separated list of Tracing event categories to include in the Trace log. Default no trace categories is collected.',
      type: 'string',
      group: 'chrome'
    })
    .option('chrome.timeline', {
      describe:
        'Collect the timeline data. Drag and drop the JSON in your Chrome detvools timeline panel or check out the CPU metrics in the Browsertime.json',
      type: 'boolean',
      group: 'chrome'
    })
    .option('chrome.collectPerfLog', {
      type: 'boolean',
      describe:
        'Collect performance log from Chrome with Page and Network events and save to disk.',
      group: 'chrome'
    })
    .option('chrome.collectNetLog', {
      type: 'boolean',
      describe: 'Collect network log from Chrome and save to disk.',
      group: 'chrome'
    })
    .option('chrome.collectConsoleLog', {
      type: 'boolean',
      describe: 'Collect Chromes console log and save to disk.',
      group: 'chrome'
    })
<<<<<<< HEAD
    .option('chrome.collectLongTasks', {
      type: 'boolean',
      describe: 'Collect CPU long tasks, using the Long Task API',
=======
    .option('chrome.CPUThrottlingRate', {
      type: 'number',
      describe:
        'Enables CPU throttling to emulate slow CPUs. Throttling rate as a slowdown factor (1 is no throttle, 2 is 2x slowdown, etc)',
>>>>>>> e4820cda
      group: 'chrome'
    })
    .option('chrome.cdp.performance', {
      type: 'boolean',
      default: true,
      describe:
        'Collect Chrome perfromance metrics from Chrome DevTools Protocol',
      group: 'chrome'
    })
    .option('firefox.binaryPath', {
      describe:
        'Path to custom Firefox binary (e.g. Firefox Nightly). ' +
        'On OS X, the path should be to the binary inside the app bundle, ' +
        'e.g. /Applications/Firefox.app/Contents/MacOS/firefox-bin',
      group: 'firefox'
    })
    .option('firefox.nightly', {
      describe:
        'Use Firefox Nightly. Works on OS X. For Linux you need to set the binary path.',
      type: 'boolean',
      group: 'firefox'
    })
    .option('firefox.beta', {
      describe:
        'Use Firefox Beta. Works on OS X. For Linux you need to set the binary path.',
      type: 'boolean',
      group: 'firefox'
    })
    .option('firefox.developer', {
      describe:
        'Use Firefox Developer. Works on OS X. For Linux you need to set the binary path.',
      type: 'boolean',
      group: 'firefox'
    })
    .option('firefox.preference', {
      describe:
        'Extra command line arguments to pass Firefox preferences by the format key:value ' +
        'To add multiple preferences, repeat --firefox.preference once per argument.',
      group: 'firefox'
    })
    .option('firefox.includeResponseBodies', {
      describe: 'Include response bodies in HAR',
      default: 'none',
      choices: ['none', 'all', 'html'],
      group: 'firefox'
    })
    .option('firefox.acceptInsecureCerts', {
      describe: 'Accept insecure certs',
      type: 'boolean',
      group: 'firefox'
    })
    .option('firefox.collectMozLog', {
      type: 'boolean',
      describe: 'Collect the MOZ HTTP log',
      group: 'firefox'
    })
    .option('selenium.url', {
      describe:
        'URL to a running Selenium server (e.g. to run a browser on another machine).',
      group: 'selenium'
    })
    .option('video', {
      type: 'boolean',
      describe:
        'Record a video and store the video. Set it to false to remove the video that is created by turning on visualMetrics. To remove fully turn off video recordings, make sure to set video and visualMetrics to false. Requires FFMpeg to be installed.'
    })
    .option('videoParams.framerate', {
      default: videoDefaults.framerate,
      describe: 'Frames per second',
      group: 'video'
    })
    .option('videoParams.crf', {
      default: videoDefaults.crf,
      describe:
        'Constant rate factor see https://trac.ffmpeg.org/wiki/Encode/H.264#crf',
      group: 'video'
    })
    .option('videoParams.addTimer', {
      type: 'boolean',
      default: videoDefaults.addTimer,
      describe: 'Add timer and metrics to the video.',
      group: 'video'
    })
    .option('videoParams.debug', {
      type: 'boolean',
      default: false,
      describe:
        'Turn on debug to record a video with all pre/post and scripts/URLS you test in one iteration. Visual Metrics will then automatically be disabled.',
      group: 'video'
    })
    .option('videoParams.keepOriginalVideo', {
      type: 'boolean',
      default: false,
      describe:
        'Keep the original video. Use it when you have a Visual Metrics bug and creates an issue at Github',
      group: 'video'
    })
    .option('videoParams.filmstripFullSize', {
      type: 'boolean',
      default: false,
      describe:
        'Keep original sized screenshots. Will make the run take longer time',
      group: 'video'
    })
    .option('videoParams.filmstripQuality', {
      default: 75,
      describe: 'The quality of the filmstrip screenshots. 0-100.',
      group: 'video'
    })
    .option('videoParams.createFilmstrip', {
      type: 'boolean',
      default: true,
      describe: 'Create filmstrip screenshots.',
      group: 'video'
    })
    .option('videoParams.nice', {
      default: 0,
      describe:
        'Use nice when running FFMPEG during the run. A value from -20 to 19  https://linux.die.net/man/1/nice',
      group: 'video'
    })
    .option('visualMetrics', {
      type: 'boolean',
      describe:
        'Collect Visual Metrics like First Visual Change, SpeedIndex, Perceptual Speed Index and Last Visual Change. Requires FFMpeg and Python dependencies'
    })
    .option('visualElements', {
      alias: 'visuaElements',
      type: 'boolean',
      describe:
        'Collect Visual Metrics from elements. Works only with --visualMetrics turned on. By default you will get visual metrics from the largest image within the view port and the largest h1. You can also configure to pickup your own defined elements with --scriptInput.visualElements'
    })
    .option('scriptInput.visualElements', {
      describe:
        'Include specific elements in visual elements. Give the element a name and select it with document.body.querySelector. Use like this: --scriptInput.visualElements name:domSelector see https://developer.mozilla.org/en-US/docs/Web/CSS/CSS_Selectors. Add multiple instances to measure multiple elements. Visual Metrics will use these elements and calculate when they are visible and fully rendered.'
    })
    .option('browser', {
      alias: 'b',
      default: 'chrome',
      choices: ['chrome', 'firefox'],
      describe: 'Specify browser'
    })
    .option('android', {
      type: 'boolean',
      default: false,
      describe:
        'Short key to use Android. Will automatically use com.android.chrome'
    })
    /** Screenshot */
    .option('screenshot', {
      type: 'boolean',
      default: false,
      describe: 'Save one screen shot per iteration.',
      group: 'Screenshot'
    })
    .option('screenshotParams.type', {
      describe: 'Set the file type of the screenshot',
      choices: ['png', 'jpg'],
      default: screenshotDefaults.type,
      group: 'Screenshot'
    })
    .option('screenshotParams.png.compressionLevel', {
      describe: 'zlib compression level',
      default: screenshotDefaults.png.compressionLevel,
      group: 'Screenshot'
    })
    .option('screenshotParams.jpg.quality', {
      describe: 'Quality of the JPEG screenshot. 1-100',
      default: screenshotDefaults.jpg.quality,
      group: 'Screenshot'
    })
    .option('screenshotParams.maxSize', {
      describe: 'The max size of the screenshot (width and height).',
      default: screenshotDefaults.maxSize,
      group: 'Screenshot'
    })
    .option('pageCompleteCheck', {
      describe:
        'Supply a JavaScript (inline or JavaScript file) that decides when the browser is finished loading the page and can start to collect metrics. The JavaScript snippet is repeatedly queried to see if page has completed loading (indicated by the script returning true). Use it to fetch timings happening after the loadEventEnd. By default the tests ends 2 seconds after loadEventEnd. Also checkout --pageCompleteCheckInactivity'
    })
    .option('pageCompleteWaitTime', {
      describe:
        'How long time you want to wait for your pageComplteteCheck to finish, after it is signaled to closed. Extra parameter passed on to your pageCompleteCheck.',
      default: 5000
    })
    .option('pageCompleteCheckInactivity', {
      describe:
        'Alternative way to choose when to end your test. This will wait for 2 seconds of inactivity that happens after loadEventEnd.',
      type: 'boolean',
      default: false
    })
    .option('iterations', {
      alias: 'n',
      type: 'number',
      default: 3,
      describe:
        'Number of times to test the url (restarting the browser between each test)'
    })
    .option('prettyPrint', {
      type: 'boolean',
      default: false,
      describe:
        'Enable to print json/har with spaces and indentation. Larger files, but easier on the eye.'
    })
    .option('delay', {
      type: 'number',
      default: 0,
      describe: 'Delay between runs, in milliseconds'
    })
    .option('proxy.http', {
      type: 'string',
      describe: 'Http proxy (host:port)',
      group: 'proxy'
    })
    .option('proxy.https', {
      type: 'string',
      describe: 'Https proxy (host:port)',
      group: 'proxy'
    })
    .option('connectivity.profile', {
      alias: 'c',
      default: 'native',
      choices: [
        '3g',
        '3gfast',
        '3gslow',
        '3gem',
        '2g',
        'cable',
        'native',
        'custom'
      ],
      describe: 'The connectivity profile.',
      group: 'connectivity'
    })
    .option('connectivity.downstreamKbps', {
      default: undefined,
      describe:
        'This option requires --connectivity.profile be set to "custom".',
      group: 'connectivity'
    })
    .option('connectivity.upstreamKbps', {
      default: undefined,
      describe:
        'This option requires --connectivity.profile be set to "custom".',
      group: 'connectivity'
    })
    .option('connectivity.latency', {
      default: undefined,
      describe:
        'This option requires --connectivity.profile be set to "custom".',
      group: 'connectivity'
    })
    .option('connectivity.alias', {
      default: undefined,
      describe: 'Give your connectivity profile a custom name',
      group: 'connectivity'
    })
    .option('connectivity.engine', {
      default: 'external',
      choices: ['external', 'throttle'],
      describe:
        'The engine for connectivity. Throttle works on Mac and tc based Linux (it is experimental so please use with care). Use external if you set the connectivity outside of Browsertime. The best way do to this is described in https://github.com/sitespeedio/browsertime#connectivity',
      group: 'connectivity'
    })
    .option('connectivity.throttle.localhost', {
      default: false,
      type: 'boolean',
      describe:
        'Add latency/delay on localhost. Perfect for testing with WebPageReplay',
      group: 'connectivity'
    })
    .option('requestheader', {
      alias: 'r',
      describe:
        'Request header that will be added to the request. Add multiple instances to add multiple request headers. Use the following format key:value'
    })
    .option('cookie', {
      describe:
        'Cookie that will be added to the request. Add multiple instances to add multiple request cookies. Use the following format cookieName=cookieValue'
    })
    .option('injectJs', {
      describe:
        'Inject JavaScript into the current page (only Firefox at the moment) at document_start. More info: https://developer.mozilla.org/docs/Mozilla/Add-ons/WebExtensions/API/contentScripts'
    })
    .option('block', {
      describe:
        'Domain to block. Add multiple instances to add multiple domains that will be blocked.'
    })
    .option('percentiles', {
      type: 'array',
      default: [0, 10, 90, 99, 100],
      describe:
        'The percentile values within the data browsertime will calculate and report.'
    })
    .option('decimals', {
      type: 'number',
      default: 0,
      describe: 'The decimal points browsertime statistics round to.'
    })
    .option('cacheClearRaw', {
      describe:
        'Use internal browser functionality to clear browser cache between runs instead of only using Selenium.',
      type: 'boolean',
      default: false
    })
    .option('basicAuth', {
      describe:
        'Use it if your server is behind Basic Auth. Format: username@password (Only Chrome at the moment).'
    })
    .option('preScript', {
      describe:
        'Selenium script(s) to run before you test your URL/script. They will run outside of the analyze phase. Note that --preScript can be passed multiple times.'
    })
    .option('postScript', {
      describe:
        'Selenium script(s) to run after you test your URL. They will run outside of the analyze phase. Note that --postScript can be passed multiple times.'
    })
    .option('script', {
      describe:
        'Add custom Javascript to run after the page has finished loading to collect metrics. If a single js file is specified, ' +
        'it will be included in the category named "custom" in the output json. Pass a folder to include all .js scripts ' +
        'in the folder, and have the folder name be the category. Note that --script can be passed multiple times.'
    })
    .option('userAgent', {
      describe: 'Override user agent'
    })
    .option('silent', {
      alias: 'q',
      type: 'count',
      describe:
        'Only output info in the logs, not to the console. Enter twice to suppress summary line.'
    })
    .option('output', {
      alias: 'o',
      describe:
        "Specify file name for Browsertime data (ex: 'browsertime'). Unless specified, file will be named browsertime.json"
    })
    .option('har', {
      describe:
        "Specify file name for .har file (ex: 'browsertime'). Unless specified, file will be named browsertime.har"
    })
    .option('skipHar', {
      type: 'boolean',
      describe: 'Pass --skipHar to not collect a HAR file.'
    })
    .option('gzipHar', {
      type: 'boolean',
      describe: 'Pass --gzipHar to gzip the HAR file'
    })
    .option('config', {
      describe: 'Path to JSON config file',
      config: 'config'
    })
    .option('viewPort', {
      describe:
        'Size of browser window WIDTHxHEIGHT or "maximize". Note that "maximize" is ignored for xvfb.'
    })
    .option('resultDir', {
      describe: 'Set result directory for the files produced by Browsertime'
    })
    .option('useSameDir', {
      describe:
        'Store all files in the same structure and do not use the path structure released in 4.0. Use this only if you are testing ONE URL.'
    })
    .option('xvfb', {
      type: 'boolean',
      default: false,
      describe: 'Start xvfb before the browser is started'
    })
    .option('xvfbParams.display', {
      default: videoDefaults.xvfbDisplay,
      describe: 'The display used for xvfb'
    })
    .option('preURL', {
      describe:
        'A URL that will be accessed first by the browser before the URL that you wanna analyze. Use it to fill the cache.'
    })
    .option('preURLDelay', {
      describe:
        'Delay between preURL and the URL you want to test (in milliseconds)',
      type: 'integer',
      default: 1500
    })
    .option('userTimingWhitelist', {
      describe:
        'All userTimings are captured by default this option takes a regex that will whitelist which userTimings to capture in the results.'
    })
    .option('headless', {
      type: 'boolean',
      default: false,
      describe: 'Run the browser in headless mode.'
    })
    .option('extension', {
      describe:
        'Path to a WebExtension to be installed in the browser. Note that --extension can be passed multiple times.'
    })
    .option('spa', {
      describe:
        'Convenient parameter to use if you test a SPA application: will automatically waity for X seconds after last network activity and use hash in file names. Read more: https://www.sitespeed.io/documentation/sitespeed.io/spa/',
      type: 'boolean',
      default: false
    })
    .count('verbose')
    .string('_')
    .help('h')
    .alias('h', 'help')
    .alias('V', 'version')
    .alias('v', 'verbose')
    .check(validateInput);

  validated.wrap(yargs.terminalWidth());

  let argv = validated.argv;

  if (
    argv.firefox &&
    (argv.firefox.nightly || argv.firefox.beta || argv.firefox.developer)
  ) {
    argv.browser = 'firefox';
  }

  if (argv.android) {
    set(
      argv,
      'chrome.android.package',
      get(argv, 'chrome.android.package', 'com.android.chrome')
    );
  }

  // Always use hash by default when you configure spa
  if (argv.spa) {
    set(argv, 'useHash', true);
  }

  return {
    urls: argv._,
    options: argv
  };
};<|MERGE_RESOLUTION|>--- conflicted
+++ resolved
@@ -182,16 +182,13 @@
       describe: 'Collect Chromes console log and save to disk.',
       group: 'chrome'
     })
-<<<<<<< HEAD
     .option('chrome.collectLongTasks', {
       type: 'boolean',
       describe: 'Collect CPU long tasks, using the Long Task API',
-=======
     .option('chrome.CPUThrottlingRate', {
       type: 'number',
       describe:
         'Enables CPU throttling to emulate slow CPUs. Throttling rate as a slowdown factor (1 is no throttle, 2 is 2x slowdown, etc)',
->>>>>>> e4820cda
       group: 'chrome'
     })
     .option('chrome.cdp.performance', {
