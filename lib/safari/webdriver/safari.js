'use strict';

// const log = require('intel').getLogger('browsertime.safari');
const execa = require('execa');
const os = require('os');
const log = require('intel').getLogger('browsertime.safari');
class Safari {
  constructor(storageManager, options) {
    this.options = options;
    this.safariOptions = options.safari || {};
  }

  /**
   * Before the browser is started.
   */
  async beforeBrowserStart() {
    if (this.safariOptions.useSimulator) {
      return execa.command(
        'open -a /Applications/Xcode.app/Contents/Developer/Applications/Simulator.app/',
        { shell: true }
      );
    }
  }

  /**
   * The browser is up and running, now its time to start to
   * configure what you need.
   */
  async afterBrowserStart() {
<<<<<<< HEAD
=======
    if (this.safariOptions.useSimulator) {
      const { stdout } = await execa.command('xcrun simctl list devices -j', {
        shell: true
      });

      const simulatedDevices = JSON.parse(stdout);
      const types = Object.keys(simulatedDevices.devices);
      for (let type of types) {
        for (let device of simulatedDevices.devices[type]) {
          if (device.udid === this.safariOptions.deviceUDID) {
            this.deviceName = device.name;
            log.info(
              'Running test on %s simulator using %s',
              this.deviceName,
              os.arch()
            );
            break;
          }
        }
      }
    }
>>>>>>> e797a050
  }

  /**
   * Before the first iteration of your tests start.
   */
  async beforeStartIteration() {}

  /**
   * Before each URL/test runs.
   */
  async beforeEachURL() {}

  /**
   * When the page has finsihed loading, this functions runs (before
   * collecting metrics etc). This is the place to get you HAR file,
   * stop trace logging, stop measuring etc.
   *
   */
  async afterPageCompleteCheck(runner) {
    const resources = await runner.runScript(
      'return performance.getEntriesByType("resource");',
      'RESOURCE_TIMINGS'
    );

    return {
      browserScripts: {
        timings: {
          resourceTimings: resources
        }
      }
    };
  }

  /**
   * The URL/test is finished, all metrics are collected.
   */
  async afterEachURL() {}

  /**
   * This method is called if a runs fail
   */
  failing() {}

  /**
   * Get the HAR file for all the runs.
   */
  async getHARs() {
    return [];
  }

  /**
   * Before the browser is stopped/closed.
   */
  async beforeBrowserStop() {}

  async afterBrowserStopped() {
    if (this.safariOptions.useSimulator) {
      return execa.command(
        'xcrun simctl terminate ' +
          this.safariOptions.deviceUDID +
          ' com.apple.mobilesafari',
        { shell: true }
      );
    }
  }
}

module.exports = Safari;<|MERGE_RESOLUTION|>--- conflicted
+++ resolved
@@ -26,32 +26,7 @@
    * The browser is up and running, now its time to start to
    * configure what you need.
    */
-  async afterBrowserStart() {
-<<<<<<< HEAD
-=======
-    if (this.safariOptions.useSimulator) {
-      const { stdout } = await execa.command('xcrun simctl list devices -j', {
-        shell: true
-      });
-
-      const simulatedDevices = JSON.parse(stdout);
-      const types = Object.keys(simulatedDevices.devices);
-      for (let type of types) {
-        for (let device of simulatedDevices.devices[type]) {
-          if (device.udid === this.safariOptions.deviceUDID) {
-            this.deviceName = device.name;
-            log.info(
-              'Running test on %s simulator using %s',
-              this.deviceName,
-              os.arch()
-            );
-            break;
-          }
-        }
-      }
-    }
->>>>>>> e797a050
-  }
+  async afterBrowserStart() {}
 
   /**
    * Before the first iteration of your tests start.
