<<<<<<< HEAD
# Browser Time (It's browser time!)

=======
# Browser Time

Guess what? It's browser time! Fetch timings (like the Navigation Timining API data) and other data from your browser (inspired by [wbench](https://github.com/desktoppr/wbench))

## What?

>>>>>>> b31e09e9

## Usage

```
<<<<<<< HEAD
```
=======
usage: browsertime [options] URL
 -b,--browser <BROWSER>   The browser to use [firefox, chrome, ie],
                          defaults to firefox.
 -f,--format <FORMAT>     Choose output format. [xml, json] , defaults to
                          xml.
 -h,--help                Show this help message
 -i,--include <INCLUDE>   Include individual runs in the data output.
                          [true|false], defaults to false.
 -n,--times <TIMES>       The number of times to run the test, defaults to
                          3.
 -o,--output <OUTPUT>     Output the result as a file, give the name of
                          the file. If no filename is given, the result is
                          put on standard out.
 -V,--version             Show version information
```

## How to run 

1. Build the project
```
mvn package
```

2. Run the full jar like this
```
java -jar browsertime-X.Y-SNAPSHOT-full.jar -u https://github.com
```

>>>>>>> b31e09e9
<|MERGE_RESOLUTION|>--- conflicted
+++ resolved
@@ -1,21 +1,10 @@
-<<<<<<< HEAD
-# Browser Time (It's browser time!)
-
-=======
 # Browser Time
 
 Guess what? It's browser time! Fetch timings (like the Navigation Timining API data) and other data from your browser (inspired by [wbench](https://github.com/desktoppr/wbench))
 
-## What?
-
->>>>>>> b31e09e9
-
 ## Usage
 
 ```
-<<<<<<< HEAD
-```
-=======
 usage: browsertime [options] URL
  -b,--browser <BROWSER>   The browser to use [firefox, chrome, ie],
                           defaults to firefox.
@@ -43,5 +32,3 @@
 ```
 java -jar browsertime-X.Y-SNAPSHOT-full.jar -u https://github.com
 ```
-
->>>>>>> b31e09e9
