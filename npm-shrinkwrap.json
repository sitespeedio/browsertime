{
  "name": "browsertime",
  "version": "5.3.1",
  "lockfileVersion": 1,
  "requires": true,
  "dependencies": {
    "@babel/code-frame": {
      "version": "7.0.0",
      "resolved": "https://registry.npmjs.org/@babel/code-frame/-/code-frame-7.0.0.tgz",
      "integrity": "sha512-OfC2uemaknXr87bdLUkWog7nYuliM9Ij5HUcajsVcMCpQrcLmtxRbVFTIqmcSkSeYRBFBRxs2FiUqFJDLdiebA==",
      "dev": true,
      "requires": {
        "@babel/highlight": "^7.0.0"
      }
    },
    "@babel/highlight": {
      "version": "7.0.0",
      "resolved": "https://registry.npmjs.org/@babel/highlight/-/highlight-7.0.0.tgz",
      "integrity": "sha512-UFMC4ZeFC48Tpvj7C8UgLvtkaUuovQX+5xNWrsIoMG8o2z+XFKjKaN9iVmS84dPwVN00W4wPmqvYoZF3EGAsfw==",
      "dev": true,
      "requires": {
        "chalk": "^2.0.0",
        "esutils": "^2.0.2",
        "js-tokens": "^4.0.0"
      },
      "dependencies": {
        "ansi-styles": {
          "version": "3.2.1",
          "resolved": "https://registry.npmjs.org/ansi-styles/-/ansi-styles-3.2.1.tgz",
          "integrity": "sha512-VT0ZI6kZRdTh8YyJw3SMbYm/u+NqfsAxEpWO0Pf9sq8/e94WxxOpPKx9FR1FlyCtOVDNOQ+8ntlqFxiRc+r5qA==",
          "dev": true,
          "requires": {
            "color-convert": "^1.9.0"
          }
        },
        "chalk": {
          "version": "2.4.2",
          "resolved": "https://registry.npmjs.org/chalk/-/chalk-2.4.2.tgz",
          "integrity": "sha512-Mti+f9lpJNcwF4tWV8/OrTTtF1gZi+f8FqlyAdouralcFWFQWF2+NgCHShjkCb+IFBLq9buZwE1xckQU4peSuQ==",
          "dev": true,
          "requires": {
            "ansi-styles": "^3.2.1",
            "escape-string-regexp": "^1.0.5",
            "supports-color": "^5.3.0"
          }
        },
        "supports-color": {
          "version": "5.5.0",
          "resolved": "https://registry.npmjs.org/supports-color/-/supports-color-5.5.0.tgz",
          "integrity": "sha512-QjVjwdXIt408MIiAqCX4oUKsgU2EqAGzs2Ppkm4aQYbjm+ZEWEcW4SfFNTr4uMNZma0ey4f5lgLrkB0aX0QMow==",
          "dev": true,
          "requires": {
            "has-flag": "^3.0.0"
          }
        }
      }
    },
    "@cypress/xvfb": {
      "version": "1.2.4",
      "resolved": "https://registry.npmjs.org/@cypress/xvfb/-/xvfb-1.2.4.tgz",
      "integrity": "sha512-skbBzPggOVYCbnGgV+0dmBdW/s77ZkAOXIC1knS8NagwDjBrNC1LuXtQJeiN6l+m7lzmHtaoUw/ctJKdqkG57Q==",
      "requires": {
        "debug": "^3.1.0",
        "lodash.once": "^4.1.1"
      },
      "dependencies": {
        "debug": {
          "version": "3.2.6",
          "resolved": "https://registry.npmjs.org/debug/-/debug-3.2.6.tgz",
          "integrity": "sha512-mel+jf7nrtEl5Pn1Qx46zARXKDpBbvzezse7p7LqINmdoIk8PYP5SySaxEmYv6TZ0JyEKA1hsCId6DIhgITtWQ==",
          "requires": {
            "ms": "^2.1.1"
          }
        },
        "ms": {
          "version": "2.1.1",
          "resolved": "https://registry.npmjs.org/ms/-/ms-2.1.1.tgz",
          "integrity": "sha512-tgp+dl5cGk28utYktBsrFqA7HKgrhgPsg6Z/EfhWI4gl1Hwq8B/GmY/0oXZ6nF8hDVesS/FpnYaD/kOWhYQvyg=="
        }
      }
    },
    "@sitespeed.io/chromedriver": {
      "version": "75.0.3770",
      "resolved": "https://registry.npmjs.org/@sitespeed.io/chromedriver/-/chromedriver-75.0.3770.tgz",
      "integrity": "sha512-TXmyNJ3kx25y8ZHFrLYkttxTEbXOJfDzn9cwmK255EHby7DxqLORoKCVSNayVyhB4y2epCmNvl8nBEK+465qYA==",
      "requires": {
        "node-downloader-helper": "1.0.10",
        "node-stream-zip": "1.8.0"
      },
      "dependencies": {
        "@babel/code-frame": {
          "version": "7.0.0",
          "resolved": "https://registry.npmjs.org/@babel/code-frame/-/code-frame-7.0.0.tgz",
          "integrity": "sha512-OfC2uemaknXr87bdLUkWog7nYuliM9Ij5HUcajsVcMCpQrcLmtxRbVFTIqmcSkSeYRBFBRxs2FiUqFJDLdiebA==",
          "requires": {
            "@babel/highlight": "^7.0.0"
          }
        },
        "@babel/highlight": {
          "version": "7.0.0",
          "resolved": "https://registry.npmjs.org/@babel/highlight/-/highlight-7.0.0.tgz",
          "integrity": "sha512-UFMC4ZeFC48Tpvj7C8UgLvtkaUuovQX+5xNWrsIoMG8o2z+XFKjKaN9iVmS84dPwVN00W4wPmqvYoZF3EGAsfw==",
          "requires": {
            "chalk": "^2.0.0",
            "esutils": "^2.0.2",
            "js-tokens": "^4.0.0"
          }
        },
        "acorn": {
          "version": "6.0.6",
          "resolved": "https://registry.npmjs.org/acorn/-/acorn-6.0.6.tgz",
          "integrity": "sha512-5M3G/A4uBSMIlfJ+h9W125vJvPFH/zirISsW5qfxF5YzEvXJCtolLoQvM5yZft0DvMcUrPGKPOlgEu55I6iUtA=="
        },
        "acorn-jsx": {
          "version": "5.0.1",
          "resolved": "https://registry.npmjs.org/acorn-jsx/-/acorn-jsx-5.0.1.tgz",
          "integrity": "sha512-HJ7CfNHrfJLlNTzIEUTj43LNWGkqpRLxm3YjAlcD0ACydk9XynzYsCBHxut+iqt+1aBXkx9UP/w/ZqMr13XIzg=="
        },
        "ajv": {
          "version": "6.7.0",
          "resolved": "https://registry.npmjs.org/ajv/-/ajv-6.7.0.tgz",
          "integrity": "sha512-RZXPviBTtfmtka9n9sy1N5M5b82CbxWIR6HIis4s3WQTXDJamc/0gpCWNGz6EWdWp4DOfjzJfhz/AS9zVPjjWg==",
          "requires": {
            "fast-deep-equal": "^2.0.1",
            "fast-json-stable-stringify": "^2.0.0",
            "json-schema-traverse": "^0.4.1",
            "uri-js": "^4.2.2"
          }
        },
        "ansi-escapes": {
          "version": "3.2.0",
          "resolved": "https://registry.npmjs.org/ansi-escapes/-/ansi-escapes-3.2.0.tgz",
          "integrity": "sha512-cBhpre4ma+U0T1oM5fXg7Dy1Jw7zzwv7lt/GoCpr+hDQJoYnKVPLL4dCvSEFMmQurOQvSrwT7SL/DAlhBI97RQ=="
        },
        "ansi-regex": {
          "version": "3.0.0",
          "resolved": "https://registry.npmjs.org/ansi-regex/-/ansi-regex-3.0.0.tgz",
          "integrity": "sha1-7QMXwyIGT3lGbAKWa922Bas32Zg="
        },
        "ansi-styles": {
          "version": "3.2.1",
          "resolved": "https://registry.npmjs.org/ansi-styles/-/ansi-styles-3.2.1.tgz",
          "integrity": "sha512-VT0ZI6kZRdTh8YyJw3SMbYm/u+NqfsAxEpWO0Pf9sq8/e94WxxOpPKx9FR1FlyCtOVDNOQ+8ntlqFxiRc+r5qA==",
          "requires": {
            "color-convert": "^1.9.0"
          }
        },
        "argparse": {
          "version": "1.0.10",
          "resolved": "https://registry.npmjs.org/argparse/-/argparse-1.0.10.tgz",
          "integrity": "sha512-o5Roy6tNG4SL/FOkCAN6RzjiakZS25RLYFrcMttJqbdd8BWrnA+fGz57iN5Pb06pvBGvl5gQ0B48dJlslXvoTg==",
          "requires": {
            "sprintf-js": "~1.0.2"
          }
        },
        "asn1": {
          "version": "0.2.4",
          "resolved": "https://registry.npmjs.org/asn1/-/asn1-0.2.4.tgz",
          "integrity": "sha512-jxwzQpLQjSmWXgwaCZE9Nz+glAG01yF1QnWgbhGwHI5A6FRIEY6IVqtHhIepHqI7/kyEyQEagBC5mBEFlIYvdg==",
          "requires": {
            "safer-buffer": "~2.1.0"
          }
        },
        "assert-plus": {
          "version": "1.0.0",
          "resolved": "https://registry.npmjs.org/assert-plus/-/assert-plus-1.0.0.tgz",
          "integrity": "sha1-8S4PPF13sLHN2RRpQuTpbB5N1SU="
        },
        "astral-regex": {
          "version": "1.0.0",
          "resolved": "https://registry.npmjs.org/astral-regex/-/astral-regex-1.0.0.tgz",
          "integrity": "sha512-+Ryf6g3BKoRc7jfp7ad8tM4TtMiaWvbF/1/sQcZPkkS7ag3D5nMBCe2UfOTONtAkaG0tO0ij3C5Lwmf1EiyjHg=="
        },
        "asynckit": {
          "version": "0.4.0",
          "resolved": "https://registry.npmjs.org/asynckit/-/asynckit-0.4.0.tgz",
          "integrity": "sha1-x57Zf380y48robyXkLzDZkdLS3k="
        },
        "aws-sign2": {
          "version": "0.7.0",
          "resolved": "https://registry.npmjs.org/aws-sign2/-/aws-sign2-0.7.0.tgz",
          "integrity": "sha1-tG6JCTSpWR8tL2+G1+ap8bP+dqg="
        },
        "aws4": {
          "version": "1.8.0",
          "resolved": "https://registry.npmjs.org/aws4/-/aws4-1.8.0.tgz",
          "integrity": "sha512-ReZxvNHIOv88FlT7rxcXIIC0fPt4KZqZbOlivyWtXLt8ESx84zd3kMC6iK5jVeS2qt+g7ftS7ye4fi06X5rtRQ=="
        },
        "balanced-match": {
          "version": "1.0.0",
          "resolved": "https://registry.npmjs.org/balanced-match/-/balanced-match-1.0.0.tgz",
          "integrity": "sha1-ibTRmasr7kneFk6gK4nORi1xt2c="
        },
        "bcrypt-pbkdf": {
          "version": "1.0.2",
          "resolved": "https://registry.npmjs.org/bcrypt-pbkdf/-/bcrypt-pbkdf-1.0.2.tgz",
          "integrity": "sha1-pDAdOJtqQ/m2f/PKEaP2Y342Dp4=",
          "requires": {
            "tweetnacl": "^0.14.3"
          }
        },
        "brace-expansion": {
          "version": "1.1.11",
          "resolved": "https://registry.npmjs.org/brace-expansion/-/brace-expansion-1.1.11.tgz",
          "integrity": "sha512-iCuPHDFgrHX7H2vEI/5xpz07zSHB00TpugqhmYtVmMO6518mCuRMoOYFldEBl0g187ufozdaHgWKcYFb61qGiA==",
          "requires": {
            "balanced-match": "^1.0.0",
            "concat-map": "0.0.1"
          }
        },
        "caller-path": {
          "version": "0.1.0",
          "resolved": "https://registry.npmjs.org/caller-path/-/caller-path-0.1.0.tgz",
          "integrity": "sha1-lAhe9jWB7NPaqSREqP6U6CV3dR8=",
          "requires": {
            "callsites": "^0.2.0"
          }
        },
        "callsites": {
          "version": "0.2.0",
          "resolved": "https://registry.npmjs.org/callsites/-/callsites-0.2.0.tgz",
          "integrity": "sha1-r6uWJikQp/M8GaV3WCXGnzTjUMo="
        },
        "caseless": {
          "version": "0.12.0",
          "resolved": "https://registry.npmjs.org/caseless/-/caseless-0.12.0.tgz",
          "integrity": "sha1-G2gcIf+EAzyCZUMJBolCDRhxUdw="
        },
        "chalk": {
          "version": "2.4.2",
          "resolved": "https://registry.npmjs.org/chalk/-/chalk-2.4.2.tgz",
          "integrity": "sha512-Mti+f9lpJNcwF4tWV8/OrTTtF1gZi+f8FqlyAdouralcFWFQWF2+NgCHShjkCb+IFBLq9buZwE1xckQU4peSuQ==",
          "requires": {
            "ansi-styles": "^3.2.1",
            "escape-string-regexp": "^1.0.5",
            "supports-color": "^5.3.0"
          }
        },
        "chardet": {
          "version": "0.7.0",
          "resolved": "https://registry.npmjs.org/chardet/-/chardet-0.7.0.tgz",
          "integrity": "sha512-mT8iDcrh03qDGRRmoA2hmBJnxpllMR+0/0qlzjqZES6NdiWDcZkCNAk4rPFZ9Q85r27unkiNNg8ZOiwZXBHwcA=="
        },
        "circular-json": {
          "version": "0.3.3",
          "resolved": "https://registry.npmjs.org/circular-json/-/circular-json-0.3.3.tgz",
          "integrity": "sha512-UZK3NBx2Mca+b5LsG7bY183pHWt5Y1xts4P3Pz7ENTwGVnJOUWbRb3ocjvX7hx9tq/yTAdclXm9sZ38gNuem4A=="
        },
        "cli-cursor": {
          "version": "2.1.0",
          "resolved": "https://registry.npmjs.org/cli-cursor/-/cli-cursor-2.1.0.tgz",
          "integrity": "sha1-s12sN2R5+sw+lHR9QdDQ9SOP/LU=",
          "requires": {
            "restore-cursor": "^2.0.0"
          }
        },
        "cli-width": {
          "version": "2.2.0",
          "resolved": "https://registry.npmjs.org/cli-width/-/cli-width-2.2.0.tgz",
          "integrity": "sha1-/xnt6Kml5XkyQUewwR8PvLq+1jk="
        },
        "color-convert": {
          "version": "1.9.3",
          "resolved": "https://registry.npmjs.org/color-convert/-/color-convert-1.9.3.tgz",
          "integrity": "sha512-QfAUtd+vFdAtFQcC8CCyYt1fYWxSqAiK2cSD6zDB8N3cpsEBAvRxp9zOGg6G/SHHJYAT88/az/IuDGALsNVbGg==",
          "requires": {
            "color-name": "1.1.3"
          }
        },
        "color-name": {
          "version": "1.1.3",
          "resolved": "https://registry.npmjs.org/color-name/-/color-name-1.1.3.tgz",
          "integrity": "sha1-p9BVi9icQveV3UIyj3QIMcpTvCU="
        },
        "combined-stream": {
          "version": "1.0.7",
          "resolved": "https://registry.npmjs.org/combined-stream/-/combined-stream-1.0.7.tgz",
          "integrity": "sha512-brWl9y6vOB1xYPZcpZde3N9zDByXTosAeMDo4p1wzo6UMOX4vumB+TP1RZ76sfE6Md68Q0NJSrE/gbezd4Ul+w==",
          "requires": {
            "delayed-stream": "~1.0.0"
          }
        },
        "concat-map": {
          "version": "0.0.1",
          "resolved": "https://registry.npmjs.org/concat-map/-/concat-map-0.0.1.tgz",
          "integrity": "sha1-2Klr13/Wjfd5OnMDajug1UBdR3s="
        },
        "core-util-is": {
          "version": "1.0.2",
          "resolved": "https://registry.npmjs.org/core-util-is/-/core-util-is-1.0.2.tgz",
          "integrity": "sha1-tf1UIgqivFq1eqtxQMlAdUUDwac="
        },
        "cross-spawn": {
          "version": "6.0.5",
          "resolved": "https://registry.npmjs.org/cross-spawn/-/cross-spawn-6.0.5.tgz",
          "integrity": "sha512-eTVLrBSt7fjbDygz805pMnstIs2VTBNkRm0qxZd+M7A5XDdxVRWO5MxGBXZhjY4cqLYLdtrGqRf8mBPmzwSpWQ==",
          "requires": {
            "nice-try": "^1.0.4",
            "path-key": "^2.0.1",
            "semver": "^5.5.0",
            "shebang-command": "^1.2.0",
            "which": "^1.2.9"
          }
        },
        "dashdash": {
          "version": "1.14.1",
          "resolved": "https://registry.npmjs.org/dashdash/-/dashdash-1.14.1.tgz",
          "integrity": "sha1-hTz6D3y+L+1d4gMmuN1YEDX24vA=",
          "requires": {
            "assert-plus": "^1.0.0"
          }
        },
        "debug": {
          "version": "4.1.1",
          "resolved": "https://registry.npmjs.org/debug/-/debug-4.1.1.tgz",
          "integrity": "sha512-pYAIzeRo8J6KPEaJ0VWOh5Pzkbw/RetuzehGM7QRRX5he4fPHx2rdKMB256ehJCkX+XRQm16eZLqLNS8RSZXZw==",
          "requires": {
            "ms": "^2.1.1"
          }
        },
        "deep-is": {
          "version": "0.1.3",
          "resolved": "https://registry.npmjs.org/deep-is/-/deep-is-0.1.3.tgz",
          "integrity": "sha1-s2nW+128E+7PUk+RsHD+7cNXzzQ="
        },
        "delayed-stream": {
          "version": "1.0.0",
          "resolved": "https://registry.npmjs.org/delayed-stream/-/delayed-stream-1.0.0.tgz",
          "integrity": "sha1-3zrhmayt+31ECqrgsp4icrJOxhk="
        },
        "doctrine": {
          "version": "2.1.0",
          "resolved": "https://registry.npmjs.org/doctrine/-/doctrine-2.1.0.tgz",
          "integrity": "sha512-35mSku4ZXK0vfCuHEDAwt55dg2jNajHZ1odvF+8SSr82EsZY4QmXfuWso8oEd8zRhVObSN18aM0CjSdoBX7zIw==",
          "requires": {
            "esutils": "^2.0.2"
          }
        },
        "ecc-jsbn": {
          "version": "0.1.2",
          "resolved": "https://registry.npmjs.org/ecc-jsbn/-/ecc-jsbn-0.1.2.tgz",
          "integrity": "sha1-OoOpBOVDUyh4dMVkt1SThoSamMk=",
          "requires": {
            "jsbn": "~0.1.0",
            "safer-buffer": "^2.1.0"
          }
        },
        "escape-string-regexp": {
          "version": "1.0.5",
          "resolved": "https://registry.npmjs.org/escape-string-regexp/-/escape-string-regexp-1.0.5.tgz",
          "integrity": "sha1-G2HAViGQqN/2rjuyzwIAyhMLhtQ="
        },
        "eslint": {
          "version": "5.10.0",
          "resolved": "https://registry.npmjs.org/eslint/-/eslint-5.10.0.tgz",
          "integrity": "sha512-HpqzC+BHULKlnPwWae9MaVZ5AXJKpkxCVXQHrFaRw3hbDj26V/9ArYM4Rr/SQ8pi6qUPLXSSXC4RBJlyq2Z2OQ==",
          "requires": {
            "@babel/code-frame": "^7.0.0",
            "ajv": "^6.5.3",
            "chalk": "^2.1.0",
            "cross-spawn": "^6.0.5",
            "debug": "^4.0.1",
            "doctrine": "^2.1.0",
            "eslint-scope": "^4.0.0",
            "eslint-utils": "^1.3.1",
            "eslint-visitor-keys": "^1.0.0",
            "espree": "^5.0.0",
            "esquery": "^1.0.1",
            "esutils": "^2.0.2",
            "file-entry-cache": "^2.0.0",
            "functional-red-black-tree": "^1.0.1",
            "glob": "^7.1.2",
            "globals": "^11.7.0",
            "ignore": "^4.0.6",
            "imurmurhash": "^0.1.4",
            "inquirer": "^6.1.0",
            "js-yaml": "^3.12.0",
            "json-stable-stringify-without-jsonify": "^1.0.1",
            "levn": "^0.3.0",
            "lodash": "^4.17.5",
            "minimatch": "^3.0.4",
            "mkdirp": "^0.5.1",
            "natural-compare": "^1.4.0",
            "optionator": "^0.8.2",
            "path-is-inside": "^1.0.2",
            "pluralize": "^7.0.0",
            "progress": "^2.0.0",
            "regexpp": "^2.0.1",
            "require-uncached": "^1.0.3",
            "semver": "^5.5.1",
            "strip-ansi": "^4.0.0",
            "strip-json-comments": "^2.0.1",
            "table": "^5.0.2",
            "text-table": "^0.2.0"
          }
        },
        "eslint-config-prettier": {
          "version": "3.3.0",
          "resolved": "https://registry.npmjs.org/eslint-config-prettier/-/eslint-config-prettier-3.3.0.tgz",
          "integrity": "sha512-Bc3bh5bAcKNvs3HOpSi6EfGA2IIp7EzWcg2tS4vP7stnXu/J1opihHDM7jI9JCIckyIDTgZLSWn7J3HY0j2JfA==",
          "requires": {
            "get-stdin": "^6.0.0"
          }
        },
        "eslint-plugin-prettier": {
          "version": "3.0.0",
          "resolved": "https://registry.npmjs.org/eslint-plugin-prettier/-/eslint-plugin-prettier-3.0.0.tgz",
          "integrity": "sha512-4g11opzhqq/8+AMmo5Vc2Gn7z9alZ4JqrbZ+D4i8KlSyxeQhZHlmIrY8U9Akf514MoEhogPa87Jgkq87aZ2Ohw==",
          "requires": {
            "prettier-linter-helpers": "^1.0.0"
          }
        },
        "eslint-scope": {
          "version": "4.0.0",
          "resolved": "https://registry.npmjs.org/eslint-scope/-/eslint-scope-4.0.0.tgz",
          "integrity": "sha512-1G6UTDi7Jc1ELFwnR58HV4fK9OQK4S6N985f166xqXxpjU6plxFISJa2Ba9KCQuFa8RCnj/lSFJbHo7UFDBnUA==",
          "requires": {
            "esrecurse": "^4.1.0",
            "estraverse": "^4.1.1"
          }
        },
        "eslint-utils": {
          "version": "1.3.1",
          "resolved": "https://registry.npmjs.org/eslint-utils/-/eslint-utils-1.3.1.tgz",
          "integrity": "sha512-Z7YjnIldX+2XMcjr7ZkgEsOj/bREONV60qYeB/bjMAqqqZ4zxKyWX+BOUkdmRmA9riiIPVvo5x86m5elviOk0Q=="
        },
        "eslint-visitor-keys": {
          "version": "1.0.0",
          "resolved": "https://registry.npmjs.org/eslint-visitor-keys/-/eslint-visitor-keys-1.0.0.tgz",
          "integrity": "sha512-qzm/XxIbxm/FHyH341ZrbnMUpe+5Bocte9xkmFMzPMjRaZMcXww+MpBptFvtU+79L362nqiLhekCxCxDPaUMBQ=="
        },
        "espree": {
          "version": "5.0.0",
          "resolved": "https://registry.npmjs.org/espree/-/espree-5.0.0.tgz",
          "integrity": "sha512-1MpUfwsdS9MMoN7ZXqAr9e9UKdVHDcvrJpyx7mm1WuQlx/ygErEQBzgi5Nh5qBHIoYweprhtMkTCb9GhcAIcsA==",
          "requires": {
            "acorn": "^6.0.2",
            "acorn-jsx": "^5.0.0",
            "eslint-visitor-keys": "^1.0.0"
          }
        },
        "esprima": {
          "version": "4.0.1",
          "resolved": "https://registry.npmjs.org/esprima/-/esprima-4.0.1.tgz",
          "integrity": "sha512-eGuFFw7Upda+g4p+QHvnW0RyTX/SVeJBDM/gCtMARO0cLuT2HcEKnTPvhjV6aGeqrCB/sbNop0Kszm0jsaWU4A=="
        },
        "esquery": {
          "version": "1.0.1",
          "resolved": "https://registry.npmjs.org/esquery/-/esquery-1.0.1.tgz",
          "integrity": "sha512-SmiyZ5zIWH9VM+SRUReLS5Q8a7GxtRdxEBVZpm98rJM7Sb+A9DVCndXfkeFUd3byderg+EbDkfnevfCwynWaNA==",
          "requires": {
            "estraverse": "^4.0.0"
          }
        },
        "esrecurse": {
          "version": "4.2.1",
          "resolved": "https://registry.npmjs.org/esrecurse/-/esrecurse-4.2.1.tgz",
          "integrity": "sha512-64RBB++fIOAXPw3P9cy89qfMlvZEXZkqqJkjqqXIvzP5ezRZjW+lPWjw35UX/3EhUPFYbg5ER4JYgDw4007/DQ==",
          "requires": {
            "estraverse": "^4.1.0"
          }
        },
        "estraverse": {
          "version": "4.2.0",
          "resolved": "https://registry.npmjs.org/estraverse/-/estraverse-4.2.0.tgz",
          "integrity": "sha1-De4/7TH81GlhjOc0IJn8GvoL2xM="
        },
        "esutils": {
          "version": "2.0.2",
          "resolved": "https://registry.npmjs.org/esutils/-/esutils-2.0.2.tgz",
          "integrity": "sha1-Cr9PHKpbyx96nYrMbepPqqBLrJs="
        },
        "extend": {
          "version": "3.0.2",
          "resolved": "https://registry.npmjs.org/extend/-/extend-3.0.2.tgz",
          "integrity": "sha512-fjquC59cD7CyW6urNXK0FBufkZcoiGG80wTuPujX590cB5Ttln20E2UB4S/WARVqhXffZl2LNgS+gQdPIIim/g=="
        },
        "external-editor": {
          "version": "3.0.3",
          "resolved": "https://registry.npmjs.org/external-editor/-/external-editor-3.0.3.tgz",
          "integrity": "sha512-bn71H9+qWoOQKyZDo25mOMVpSmXROAsTJVVVYzrrtol3d4y+AsKjf4Iwl2Q+IuT0kFSQ1qo166UuIwqYq7mGnA==",
          "requires": {
            "chardet": "^0.7.0",
            "iconv-lite": "^0.4.24",
            "tmp": "^0.0.33"
          }
        },
        "extsprintf": {
          "version": "1.3.0",
          "resolved": "https://registry.npmjs.org/extsprintf/-/extsprintf-1.3.0.tgz",
          "integrity": "sha1-lpGEQOMEGnpBT4xS48V06zw+HgU="
        },
        "fast-deep-equal": {
          "version": "2.0.1",
          "resolved": "https://registry.npmjs.org/fast-deep-equal/-/fast-deep-equal-2.0.1.tgz",
          "integrity": "sha1-ewUhjd+WZ79/Nwv3/bLLFf3Qqkk="
        },
        "fast-diff": {
          "version": "1.2.0",
          "resolved": "https://registry.npmjs.org/fast-diff/-/fast-diff-1.2.0.tgz",
          "integrity": "sha512-xJuoT5+L99XlZ8twedaRf6Ax2TgQVxvgZOYoPKqZufmJib0tL2tegPBOZb1pVNgIhlqDlA0eO0c3wBvQcmzx4w=="
        },
        "fast-json-stable-stringify": {
          "version": "2.0.0",
          "resolved": "https://registry.npmjs.org/fast-json-stable-stringify/-/fast-json-stable-stringify-2.0.0.tgz",
          "integrity": "sha1-1RQsDK7msRifh9OnYREGT4bIu/I="
        },
        "fast-levenshtein": {
          "version": "2.0.6",
          "resolved": "https://registry.npmjs.org/fast-levenshtein/-/fast-levenshtein-2.0.6.tgz",
          "integrity": "sha1-PYpcZog6FqMMqGQ+hR8Zuqd5eRc="
        },
        "figures": {
          "version": "2.0.0",
          "resolved": "https://registry.npmjs.org/figures/-/figures-2.0.0.tgz",
          "integrity": "sha1-OrGi0qYsi/tDGgyUy3l6L84nyWI=",
          "requires": {
            "escape-string-regexp": "^1.0.5"
          }
        },
        "file-entry-cache": {
          "version": "2.0.0",
          "resolved": "https://registry.npmjs.org/file-entry-cache/-/file-entry-cache-2.0.0.tgz",
          "integrity": "sha1-w5KZDD5oR4PYOLjISkXYoEhFg2E=",
          "requires": {
            "flat-cache": "^1.2.1",
            "object-assign": "^4.0.1"
          }
        },
        "flat-cache": {
          "version": "1.3.4",
          "resolved": "https://registry.npmjs.org/flat-cache/-/flat-cache-1.3.4.tgz",
          "integrity": "sha512-VwyB3Lkgacfik2vhqR4uv2rvebqmDvFu4jlN/C1RzWoJEo8I7z4Q404oiqYCkq41mni8EzQnm95emU9seckwtg==",
          "requires": {
            "circular-json": "^0.3.1",
            "graceful-fs": "^4.1.2",
            "rimraf": "~2.6.2",
            "write": "^0.2.1"
          }
        },
        "forever-agent": {
          "version": "0.6.1",
          "resolved": "https://registry.npmjs.org/forever-agent/-/forever-agent-0.6.1.tgz",
          "integrity": "sha1-+8cfDEGt6zf5bFd60e1C2P2sypE="
        },
        "form-data": {
          "version": "2.3.3",
          "resolved": "https://registry.npmjs.org/form-data/-/form-data-2.3.3.tgz",
          "integrity": "sha512-1lLKB2Mu3aGP1Q/2eCOx0fNbRMe7XdwktwOruhfqqd0rIJWwN4Dh+E3hrPSlDCXnSR7UtZ1N38rVXm+6+MEhJQ==",
          "requires": {
            "asynckit": "^0.4.0",
            "combined-stream": "^1.0.6",
            "mime-types": "^2.1.12"
          }
        },
        "fs.realpath": {
          "version": "1.0.0",
          "resolved": "https://registry.npmjs.org/fs.realpath/-/fs.realpath-1.0.0.tgz",
          "integrity": "sha1-FQStJSMVjKpA20onh8sBQRmU6k8="
        },
        "functional-red-black-tree": {
          "version": "1.0.1",
          "resolved": "https://registry.npmjs.org/functional-red-black-tree/-/functional-red-black-tree-1.0.1.tgz",
          "integrity": "sha1-GwqzvVU7Kg1jmdKcDj6gslIHgyc="
        },
        "get-stdin": {
          "version": "6.0.0",
          "resolved": "https://registry.npmjs.org/get-stdin/-/get-stdin-6.0.0.tgz",
          "integrity": "sha512-jp4tHawyV7+fkkSKyvjuLZswblUtz+SQKzSWnBbii16BuZksJlU1wuBYXY75r+duh/llF1ur6oNwi+2ZzjKZ7g=="
        },
        "getpass": {
          "version": "0.1.7",
          "resolved": "https://registry.npmjs.org/getpass/-/getpass-0.1.7.tgz",
          "integrity": "sha1-Xv+OPmhNVprkyysSgmBOi6YhSfo=",
          "requires": {
            "assert-plus": "^1.0.0"
          }
        },
        "glob": {
          "version": "7.1.3",
          "resolved": "https://registry.npmjs.org/glob/-/glob-7.1.3.tgz",
          "integrity": "sha512-vcfuiIxogLV4DlGBHIUOwI0IbrJ8HWPc4MU7HzviGeNho/UJDfi6B5p3sHeWIQ0KGIU0Jpxi5ZHxemQfLkkAwQ==",
          "requires": {
            "fs.realpath": "^1.0.0",
            "inflight": "^1.0.4",
            "inherits": "2",
            "minimatch": "^3.0.4",
            "once": "^1.3.0",
            "path-is-absolute": "^1.0.0"
          }
        },
        "globals": {
          "version": "11.10.0",
          "resolved": "https://registry.npmjs.org/globals/-/globals-11.10.0.tgz",
          "integrity": "sha512-0GZF1RiPKU97IHUO5TORo9w1PwrH/NBPl+fS7oMLdaTRiYmYbwK4NWoZWrAdd0/abG9R2BU+OiwyQpTpE6pdfQ=="
        },
        "graceful-fs": {
          "version": "4.1.15",
          "resolved": "https://registry.npmjs.org/graceful-fs/-/graceful-fs-4.1.15.tgz",
          "integrity": "sha512-6uHUhOPEBgQ24HM+r6b/QwWfZq+yiFcipKFrOFiBEnWdy5sdzYoi+pJeQaPI5qOLRFqWmAXUPQNsielzdLoecA=="
        },
        "har-schema": {
          "version": "2.0.0",
          "resolved": "https://registry.npmjs.org/har-schema/-/har-schema-2.0.0.tgz",
          "integrity": "sha1-qUwiJOvKwEeCoNkDVSHyRzW37JI="
        },
        "har-validator": {
          "version": "5.1.3",
          "resolved": "https://registry.npmjs.org/har-validator/-/har-validator-5.1.3.tgz",
          "integrity": "sha512-sNvOCzEQNr/qrvJgc3UG/kD4QtlHycrzwS+6mfTrrSq97BvaYcPZZI1ZSqGSPR73Cxn4LKTD4PttRwfU7jWq5g==",
          "requires": {
            "ajv": "^6.5.5",
            "har-schema": "^2.0.0"
          }
        },
        "has-flag": {
          "version": "3.0.0",
          "resolved": "https://registry.npmjs.org/has-flag/-/has-flag-3.0.0.tgz",
          "integrity": "sha1-tdRU3CGZriJWmfNGfloH87lVuv0="
        },
        "http-signature": {
          "version": "1.2.0",
          "resolved": "https://registry.npmjs.org/http-signature/-/http-signature-1.2.0.tgz",
          "integrity": "sha1-muzZJRFHcvPZW2WmCruPfBj7rOE=",
          "requires": {
            "assert-plus": "^1.0.0",
            "jsprim": "^1.2.2",
            "sshpk": "^1.7.0"
          }
        },
        "iconv-lite": {
          "version": "0.4.24",
          "resolved": "https://registry.npmjs.org/iconv-lite/-/iconv-lite-0.4.24.tgz",
          "integrity": "sha512-v3MXnZAcvnywkTUEZomIActle7RXXeedOR31wwl7VlyoXO4Qi9arvSenNQWne1TcRwhCL1HwLI21bEqdpj8/rA==",
          "requires": {
            "safer-buffer": ">= 2.1.2 < 3"
          }
        },
        "ignore": {
          "version": "4.0.6",
          "resolved": "https://registry.npmjs.org/ignore/-/ignore-4.0.6.tgz",
          "integrity": "sha512-cyFDKrqc/YdcWFniJhzI42+AzS+gNwmUzOSFcRCQYwySuBBBy/KjuxWLZ/FHEH6Moq1NizMOBWyTcv8O4OZIMg=="
        },
        "imurmurhash": {
          "version": "0.1.4",
          "resolved": "https://registry.npmjs.org/imurmurhash/-/imurmurhash-0.1.4.tgz",
          "integrity": "sha1-khi5srkoojixPcT7a21XbyMUU+o="
        },
        "inflight": {
          "version": "1.0.6",
          "resolved": "https://registry.npmjs.org/inflight/-/inflight-1.0.6.tgz",
          "integrity": "sha1-Sb1jMdfQLQwJvJEKEHW6gWW1bfk=",
          "requires": {
            "once": "^1.3.0",
            "wrappy": "1"
          }
        },
        "inherits": {
          "version": "2.0.3",
          "resolved": "https://registry.npmjs.org/inherits/-/inherits-2.0.3.tgz",
          "integrity": "sha1-Yzwsg+PaQqUC9SRmAiSA9CCCYd4="
        },
        "inquirer": {
          "version": "6.2.1",
          "resolved": "https://registry.npmjs.org/inquirer/-/inquirer-6.2.1.tgz",
          "integrity": "sha512-088kl3DRT2dLU5riVMKKr1DlImd6X7smDhpXUCkJDCKvTEJeRiXh0G132HG9u5a+6Ylw9plFRY7RuTnwohYSpg==",
          "requires": {
            "ansi-escapes": "^3.0.0",
            "chalk": "^2.0.0",
            "cli-cursor": "^2.1.0",
            "cli-width": "^2.0.0",
            "external-editor": "^3.0.0",
            "figures": "^2.0.0",
            "lodash": "^4.17.10",
            "mute-stream": "0.0.7",
            "run-async": "^2.2.0",
            "rxjs": "^6.1.0",
            "string-width": "^2.1.0",
            "strip-ansi": "^5.0.0",
            "through": "^2.3.6"
          },
          "dependencies": {
            "ansi-regex": {
              "version": "4.0.0",
              "resolved": "https://registry.npmjs.org/ansi-regex/-/ansi-regex-4.0.0.tgz",
              "integrity": "sha512-iB5Dda8t/UqpPI/IjsejXu5jOGDrzn41wJyljwPH65VCIbk6+1BzFIMJGFwTNrYXT1CrD+B4l19U7awiQ8rk7w=="
            },
            "strip-ansi": {
              "version": "5.0.0",
              "resolved": "https://registry.npmjs.org/strip-ansi/-/strip-ansi-5.0.0.tgz",
              "integrity": "sha512-Uu7gQyZI7J7gn5qLn1Np3G9vcYGTVqB+lFTytnDJv83dd8T22aGH451P3jueT2/QemInJDfxHB5Tde5OzgG1Ow==",
              "requires": {
                "ansi-regex": "^4.0.0"
              }
            }
          }
        },
        "is-fullwidth-code-point": {
          "version": "2.0.0",
          "resolved": "https://registry.npmjs.org/is-fullwidth-code-point/-/is-fullwidth-code-point-2.0.0.tgz",
          "integrity": "sha1-o7MKXE8ZkYMWeqq5O+764937ZU8="
        },
        "is-promise": {
          "version": "2.1.0",
          "resolved": "https://registry.npmjs.org/is-promise/-/is-promise-2.1.0.tgz",
          "integrity": "sha1-eaKp7OfwlugPNtKy87wWwf9L8/o="
        },
        "is-typedarray": {
          "version": "1.0.0",
          "resolved": "https://registry.npmjs.org/is-typedarray/-/is-typedarray-1.0.0.tgz",
          "integrity": "sha1-5HnICFjfDBsR3dppQPlgEfzaSpo="
        },
        "isexe": {
          "version": "2.0.0",
          "resolved": "https://registry.npmjs.org/isexe/-/isexe-2.0.0.tgz",
          "integrity": "sha1-6PvzdNxVb/iUehDcsFctYz8s+hA="
        },
        "isstream": {
          "version": "0.1.2",
          "resolved": "https://registry.npmjs.org/isstream/-/isstream-0.1.2.tgz",
          "integrity": "sha1-R+Y/evVa+m+S4VAOaQ64uFKcCZo="
        },
        "js-tokens": {
          "version": "4.0.0",
          "resolved": "https://registry.npmjs.org/js-tokens/-/js-tokens-4.0.0.tgz",
          "integrity": "sha512-RdJUflcE3cUzKiMqQgsCu06FPu9UdIJO0beYbPhHN4k6apgJtifcoCtT9bcxOpYBtpD2kCM6Sbzg4CausW/PKQ=="
        },
        "js-yaml": {
          "version": "3.13.1",
          "resolved": "https://registry.npmjs.org/js-yaml/-/js-yaml-3.13.1.tgz",
          "integrity": "sha512-YfbcO7jXDdyj0DGxYVSlSeQNHbD7XPWvrVWeVUujrQEoZzWJIRrCPoyk6kL6IAjAG2IolMK4T0hNUe0HOUs5Jw==",
          "requires": {
            "argparse": "^1.0.7",
            "esprima": "^4.0.0"
          }
        },
        "jsbn": {
          "version": "0.1.1",
          "resolved": "https://registry.npmjs.org/jsbn/-/jsbn-0.1.1.tgz",
          "integrity": "sha1-peZUwuWi3rXyAdls77yoDA7y9RM="
        },
        "json-schema": {
          "version": "0.2.3",
          "resolved": "https://registry.npmjs.org/json-schema/-/json-schema-0.2.3.tgz",
          "integrity": "sha1-tIDIkuWaLwWVTOcnvT8qTogvnhM="
        },
        "json-schema-traverse": {
          "version": "0.4.1",
          "resolved": "https://registry.npmjs.org/json-schema-traverse/-/json-schema-traverse-0.4.1.tgz",
          "integrity": "sha512-xbbCH5dCYU5T8LcEhhuh7HJ88HXuW3qsI3Y0zOZFKfZEHcpWiHU/Jxzk629Brsab/mMiHQti9wMP+845RPe3Vg=="
        },
        "json-stable-stringify-without-jsonify": {
          "version": "1.0.1",
          "resolved": "https://registry.npmjs.org/json-stable-stringify-without-jsonify/-/json-stable-stringify-without-jsonify-1.0.1.tgz",
          "integrity": "sha1-nbe1lJatPzz+8wp1FC0tkwrXJlE="
        },
        "json-stringify-safe": {
          "version": "5.0.1",
          "resolved": "https://registry.npmjs.org/json-stringify-safe/-/json-stringify-safe-5.0.1.tgz",
          "integrity": "sha1-Epai1Y/UXxmg9s4B1lcB4sc1tus="
        },
        "jsprim": {
          "version": "1.4.1",
          "resolved": "https://registry.npmjs.org/jsprim/-/jsprim-1.4.1.tgz",
          "integrity": "sha1-MT5mvB5cwG5Di8G3SZwuXFastqI=",
          "requires": {
            "assert-plus": "1.0.0",
            "extsprintf": "1.3.0",
            "json-schema": "0.2.3",
            "verror": "1.10.0"
          }
        },
        "levn": {
          "version": "0.3.0",
          "resolved": "https://registry.npmjs.org/levn/-/levn-0.3.0.tgz",
          "integrity": "sha1-OwmSTt+fCDwEkP3UwLxEIeBHZO4=",
          "requires": {
            "prelude-ls": "~1.1.2",
            "type-check": "~0.3.2"
          }
        },
        "lodash": {
          "version": "4.17.11",
          "resolved": "https://registry.npmjs.org/lodash/-/lodash-4.17.11.tgz",
          "integrity": "sha512-cQKh8igo5QUhZ7lg38DYWAxMvjSAKG0A8wGSVimP07SIUEK2UO+arSRKbRZWtelMtN5V0Hkwh5ryOto/SshYIg=="
        },
        "mime-db": {
          "version": "1.37.0",
          "resolved": "https://registry.npmjs.org/mime-db/-/mime-db-1.37.0.tgz",
          "integrity": "sha512-R3C4db6bgQhlIhPU48fUtdVmKnflq+hRdad7IyKhtFj06VPNVdk2RhiYL3UjQIlso8L+YxAtFkobT0VK+S/ybg=="
        },
        "mime-types": {
          "version": "2.1.21",
          "resolved": "https://registry.npmjs.org/mime-types/-/mime-types-2.1.21.tgz",
          "integrity": "sha512-3iL6DbwpyLzjR3xHSFNFeb9Nz/M8WDkX33t1GFQnFOllWk8pOrh/LSrB5OXlnlW5P9LH73X6loW/eogc+F5lJg==",
          "requires": {
            "mime-db": "~1.37.0"
          }
        },
        "mimic-fn": {
          "version": "1.2.0",
          "resolved": "https://registry.npmjs.org/mimic-fn/-/mimic-fn-1.2.0.tgz",
          "integrity": "sha512-jf84uxzwiuiIVKiOLpfYk7N46TSy8ubTonmneY9vrpHNAnp0QBt2BxWV9dO3/j+BoVAb+a5G6YDPW3M5HOdMWQ=="
        },
        "minimatch": {
          "version": "3.0.4",
          "resolved": "https://registry.npmjs.org/minimatch/-/minimatch-3.0.4.tgz",
          "integrity": "sha512-yJHVQEhyqPLUTgt9B83PXu6W3rx4MvvHvSUvToogpwoGDOUQ+yDrR0HRot+yOCdCO7u4hX3pWft6kWBBcqh0UA==",
          "requires": {
            "brace-expansion": "^1.1.7"
          }
        },
        "minimist": {
          "version": "0.0.8",
          "resolved": "https://registry.npmjs.org/minimist/-/minimist-0.0.8.tgz",
          "integrity": "sha1-hX/Kv8M5fSYluCKCYuhqp6ARsF0="
        },
        "mkdirp": {
          "version": "0.5.1",
          "resolved": "https://registry.npmjs.org/mkdirp/-/mkdirp-0.5.1.tgz",
          "integrity": "sha1-MAV0OOrGz3+MR2fzhkjWaX11yQM=",
          "requires": {
            "minimist": "0.0.8"
          }
        },
        "ms": {
          "version": "2.1.1",
          "resolved": "https://registry.npmjs.org/ms/-/ms-2.1.1.tgz",
          "integrity": "sha512-tgp+dl5cGk28utYktBsrFqA7HKgrhgPsg6Z/EfhWI4gl1Hwq8B/GmY/0oXZ6nF8hDVesS/FpnYaD/kOWhYQvyg=="
        },
        "mute-stream": {
          "version": "0.0.7",
          "resolved": "https://registry.npmjs.org/mute-stream/-/mute-stream-0.0.7.tgz",
          "integrity": "sha1-MHXOk7whuPq0PhvE2n6BFe0ee6s="
        },
        "natural-compare": {
          "version": "1.4.0",
          "resolved": "https://registry.npmjs.org/natural-compare/-/natural-compare-1.4.0.tgz",
          "integrity": "sha1-Sr6/7tdUHywnrPspvbvRXI1bpPc="
        },
        "nice-try": {
          "version": "1.0.5",
          "resolved": "https://registry.npmjs.org/nice-try/-/nice-try-1.0.5.tgz",
          "integrity": "sha512-1nh45deeb5olNY7eX82BkPO7SSxR5SSYJiPTrTdFUVYwAl8CKMA5N9PjTYkHiRjisVcxcQ1HXdLhx2qxxJzLNQ=="
        },
        "node-downloader-helper": {
          "version": "1.0.10",
          "resolved": "https://registry.npmjs.org/node-downloader-helper/-/node-downloader-helper-1.0.10.tgz",
          "integrity": "sha512-oxR1Z3HqKLDCW9yR8kb8tclRIemCnXENiXLjNa9aXGL+UunfJFTJqtidUcmm1UdfuVhoA0ZSrnLBDItvO9SrJQ=="
        },
        "node-stream-zip": {
          "version": "1.8.0",
          "resolved": "https://registry.npmjs.org/node-stream-zip/-/node-stream-zip-1.8.0.tgz",
          "integrity": "sha512-sFMswrGIZ8c4a9o82MiET1k/XMqnkVkoU/C4mL869ndDnzPLeVKWn/6qMdzGtZCbWeuZ9IRIbhHLliSs7QTEKg=="
        },
        "oauth-sign": {
          "version": "0.9.0",
          "resolved": "https://registry.npmjs.org/oauth-sign/-/oauth-sign-0.9.0.tgz",
          "integrity": "sha512-fexhUFFPTGV8ybAtSIGbV6gOkSv8UtRbDBnAyLQw4QPKkgNlsH2ByPGtMUqdWkos6YCRmAqViwgZrJc/mRDzZQ=="
        },
        "object-assign": {
          "version": "4.1.1",
          "resolved": "https://registry.npmjs.org/object-assign/-/object-assign-4.1.1.tgz",
          "integrity": "sha1-IQmtx5ZYh8/AXLvUQsrIv7s2CGM="
        },
        "once": {
          "version": "1.4.0",
          "resolved": "https://registry.npmjs.org/once/-/once-1.4.0.tgz",
          "integrity": "sha1-WDsap3WWHUsROsF9nFC6753Xa9E=",
          "requires": {
            "wrappy": "1"
          }
        },
        "onetime": {
          "version": "2.0.1",
          "resolved": "https://registry.npmjs.org/onetime/-/onetime-2.0.1.tgz",
          "integrity": "sha1-BnQoIw/WdEOyeUsiu6UotoZ5YtQ=",
          "requires": {
            "mimic-fn": "^1.0.0"
          }
        },
        "optionator": {
          "version": "0.8.2",
          "resolved": "https://registry.npmjs.org/optionator/-/optionator-0.8.2.tgz",
          "integrity": "sha1-NkxeQJ0/TWMB1sC0wFu6UBgK62Q=",
          "requires": {
            "deep-is": "~0.1.3",
            "fast-levenshtein": "~2.0.4",
            "levn": "~0.3.0",
            "prelude-ls": "~1.1.2",
            "type-check": "~0.3.2",
            "wordwrap": "~1.0.0"
          }
        },
        "os-tmpdir": {
          "version": "1.0.2",
          "resolved": "https://registry.npmjs.org/os-tmpdir/-/os-tmpdir-1.0.2.tgz",
          "integrity": "sha1-u+Z0BseaqFxc/sdm/lc0VV36EnQ="
        },
        "path-is-absolute": {
          "version": "1.0.1",
          "resolved": "https://registry.npmjs.org/path-is-absolute/-/path-is-absolute-1.0.1.tgz",
          "integrity": "sha1-F0uSaHNVNP+8es5r9TpanhtcX18="
        },
        "path-is-inside": {
          "version": "1.0.2",
          "resolved": "https://registry.npmjs.org/path-is-inside/-/path-is-inside-1.0.2.tgz",
          "integrity": "sha1-NlQX3t5EQw0cEa9hAn+s8HS9/FM="
        },
        "path-key": {
          "version": "2.0.1",
          "resolved": "https://registry.npmjs.org/path-key/-/path-key-2.0.1.tgz",
          "integrity": "sha1-QRyttXTFoUDTpLGRDUDYDMn0C0A="
        },
        "performance-now": {
          "version": "2.1.0",
          "resolved": "https://registry.npmjs.org/performance-now/-/performance-now-2.1.0.tgz",
          "integrity": "sha1-Ywn04OX6kT7BxpMHrjZLSzd8nns="
        },
        "pluralize": {
          "version": "7.0.0",
          "resolved": "https://registry.npmjs.org/pluralize/-/pluralize-7.0.0.tgz",
          "integrity": "sha512-ARhBOdzS3e41FbkW/XWrTEtukqqLoK5+Z/4UeDaLuSW+39JPeFgs4gCGqsrJHVZX0fUrx//4OF0K1CUGwlIFow=="
        },
        "prelude-ls": {
          "version": "1.1.2",
          "resolved": "https://registry.npmjs.org/prelude-ls/-/prelude-ls-1.1.2.tgz",
          "integrity": "sha1-IZMqVJ9eUv/ZqCf1cOBL5iqX2lQ="
        },
        "prettier": {
          "version": "1.15.3",
          "resolved": "https://registry.npmjs.org/prettier/-/prettier-1.15.3.tgz",
          "integrity": "sha512-gAU9AGAPMaKb3NNSUUuhhFAS7SCO4ALTN4nRIn6PJ075Qd28Yn2Ig2ahEJWdJwJmlEBTUfC7mMUSFy8MwsOCfg=="
        },
        "prettier-linter-helpers": {
          "version": "1.0.0",
          "resolved": "https://registry.npmjs.org/prettier-linter-helpers/-/prettier-linter-helpers-1.0.0.tgz",
          "integrity": "sha512-GbK2cP9nraSSUF9N2XwUwqfzlAFlMNYYl+ShE/V+H8a9uNl/oUqB1w2EL54Jh0OlyRSd8RfWYJ3coVS4TROP2w==",
          "requires": {
            "fast-diff": "^1.1.2"
          }
        },
        "progress": {
          "version": "2.0.3",
          "resolved": "https://registry.npmjs.org/progress/-/progress-2.0.3.tgz",
          "integrity": "sha512-7PiHtLll5LdnKIMw100I+8xJXR5gW2QwWYkT6iJva0bXitZKa/XMrSbdmg3r2Xnaidz9Qumd0VPaMrZlF9V9sA=="
        },
        "psl": {
          "version": "1.1.31",
          "resolved": "https://registry.npmjs.org/psl/-/psl-1.1.31.tgz",
          "integrity": "sha512-/6pt4+C+T+wZUieKR620OpzN/LlnNKuWjy1iFLQ/UG35JqHlR/89MP1d96dUfkf6Dne3TuLQzOYEYshJ+Hx8mw=="
        },
        "punycode": {
          "version": "2.1.1",
          "resolved": "https://registry.npmjs.org/punycode/-/punycode-2.1.1.tgz",
          "integrity": "sha512-XRsRjdf+j5ml+y/6GKHPZbrF/8p2Yga0JPtdqTIY2Xe5ohJPD9saDJJLPvp9+NSBprVvevdXZybnj2cv8OEd0A=="
        },
        "qs": {
          "version": "6.5.2",
          "resolved": "https://registry.npmjs.org/qs/-/qs-6.5.2.tgz",
          "integrity": "sha512-N5ZAX4/LxJmF+7wN74pUD6qAh9/wnvdQcjq9TZjevvXzSUo7bfmw91saqMjzGS2xq91/odN2dW/WOl7qQHNDGA=="
        },
        "regexpp": {
          "version": "2.0.1",
          "resolved": "https://registry.npmjs.org/regexpp/-/regexpp-2.0.1.tgz",
          "integrity": "sha512-lv0M6+TkDVniA3aD1Eg0DVpfU/booSu7Eev3TDO/mZKHBfVjgCGTV4t4buppESEYDtkArYFOxTJWv6S5C+iaNw=="
        },
        "request": {
          "version": "2.88.0",
          "resolved": "https://registry.npmjs.org/request/-/request-2.88.0.tgz",
          "integrity": "sha512-NAqBSrijGLZdM0WZNsInLJpkJokL72XYjUpnB0iwsRgxh7dB6COrHnTBNwN0E+lHDAJzu7kLAkDeY08z2/A0hg==",
          "requires": {
            "aws-sign2": "~0.7.0",
            "aws4": "^1.8.0",
            "caseless": "~0.12.0",
            "combined-stream": "~1.0.6",
            "extend": "~3.0.2",
            "forever-agent": "~0.6.1",
            "form-data": "~2.3.2",
            "har-validator": "~5.1.0",
            "http-signature": "~1.2.0",
            "is-typedarray": "~1.0.0",
            "isstream": "~0.1.2",
            "json-stringify-safe": "~5.0.1",
            "mime-types": "~2.1.19",
            "oauth-sign": "~0.9.0",
            "performance-now": "^2.1.0",
            "qs": "~6.5.2",
            "safe-buffer": "^5.1.2",
            "tough-cookie": "~2.4.3",
            "tunnel-agent": "^0.6.0",
            "uuid": "^3.3.2"
          }
        },
        "require-uncached": {
          "version": "1.0.3",
          "resolved": "https://registry.npmjs.org/require-uncached/-/require-uncached-1.0.3.tgz",
          "integrity": "sha1-Tg1W1slmL9MeQwEcS5WqSZVUIdM=",
          "requires": {
            "caller-path": "^0.1.0",
            "resolve-from": "^1.0.0"
          }
        },
        "resolve-from": {
          "version": "1.0.1",
          "resolved": "https://registry.npmjs.org/resolve-from/-/resolve-from-1.0.1.tgz",
          "integrity": "sha1-Jsv+k10a7uq7Kbw/5a6wHpPUQiY="
        },
        "restore-cursor": {
          "version": "2.0.0",
          "resolved": "https://registry.npmjs.org/restore-cursor/-/restore-cursor-2.0.0.tgz",
          "integrity": "sha1-n37ih/gv0ybU/RYpI9YhKe7g368=",
          "requires": {
            "onetime": "^2.0.0",
            "signal-exit": "^3.0.2"
          }
        },
        "rimraf": {
          "version": "2.6.3",
          "resolved": "https://registry.npmjs.org/rimraf/-/rimraf-2.6.3.tgz",
          "integrity": "sha512-mwqeW5XsA2qAejG46gYdENaxXjx9onRNCfn7L0duuP4hCuTIi/QO7PDK07KJfp1d+izWPrzEJDcSqBa0OZQriA==",
          "requires": {
            "glob": "^7.1.3"
          }
        },
        "run-async": {
          "version": "2.3.0",
          "resolved": "https://registry.npmjs.org/run-async/-/run-async-2.3.0.tgz",
          "integrity": "sha1-A3GrSuC91yDUFm19/aZP96RFpsA=",
          "requires": {
            "is-promise": "^2.1.0"
          }
        },
        "rxjs": {
          "version": "6.4.0",
          "resolved": "https://registry.npmjs.org/rxjs/-/rxjs-6.4.0.tgz",
          "integrity": "sha512-Z9Yfa11F6B9Sg/BK9MnqnQ+aQYicPLtilXBp2yUtDt2JRCE0h26d33EnfO3ZxoNxG0T92OUucP3Ct7cpfkdFfw==",
          "requires": {
            "tslib": "^1.9.0"
          }
        },
        "safe-buffer": {
          "version": "5.1.2",
          "resolved": "https://registry.npmjs.org/safe-buffer/-/safe-buffer-5.1.2.tgz",
          "integrity": "sha512-Gd2UZBJDkXlY7GbJxfsE8/nvKkUEU1G38c1siN6QP6a9PT9MmHB8GnpscSmMJSoF8LOIrt8ud/wPtojys4G6+g=="
        },
        "safer-buffer": {
          "version": "2.1.2",
          "resolved": "https://registry.npmjs.org/safer-buffer/-/safer-buffer-2.1.2.tgz",
          "integrity": "sha512-YZo3K82SD7Riyi0E1EQPojLz7kpepnSQI9IyPbHHg1XXXevb5dJI7tpyN2ADxGcQbHG7vcyRHk0cbwqcQriUtg=="
        },
        "semver": {
          "version": "5.6.0",
          "resolved": "https://registry.npmjs.org/semver/-/semver-5.6.0.tgz",
          "integrity": "sha512-RS9R6R35NYgQn++fkDWaOmqGoj4Ek9gGs+DPxNUZKuwE183xjJroKvyo1IzVFeXvUrvmALy6FWD5xrdJT25gMg=="
        },
        "shebang-command": {
          "version": "1.2.0",
          "resolved": "https://registry.npmjs.org/shebang-command/-/shebang-command-1.2.0.tgz",
          "integrity": "sha1-RKrGW2lbAzmJaMOfNj/uXer98eo=",
          "requires": {
            "shebang-regex": "^1.0.0"
          }
        },
        "shebang-regex": {
          "version": "1.0.0",
          "resolved": "https://registry.npmjs.org/shebang-regex/-/shebang-regex-1.0.0.tgz",
          "integrity": "sha1-2kL0l0DAtC2yypcoVxyxkMmO/qM="
        },
        "signal-exit": {
          "version": "3.0.2",
          "resolved": "https://registry.npmjs.org/signal-exit/-/signal-exit-3.0.2.tgz",
          "integrity": "sha1-tf3AjxKH6hF4Yo5BXiUTK3NkbG0="
        },
        "slice-ansi": {
          "version": "2.1.0",
          "resolved": "https://registry.npmjs.org/slice-ansi/-/slice-ansi-2.1.0.tgz",
          "integrity": "sha512-Qu+VC3EwYLldKa1fCxuuvULvSJOKEgk9pi8dZeCVK7TqBfUNTH4sFkk4joj8afVSfAYgJoSOetjx9QWOJ5mYoQ==",
          "requires": {
            "ansi-styles": "^3.2.0",
            "astral-regex": "^1.0.0",
            "is-fullwidth-code-point": "^2.0.0"
          }
        },
        "sprintf-js": {
          "version": "1.0.3",
          "resolved": "https://registry.npmjs.org/sprintf-js/-/sprintf-js-1.0.3.tgz",
          "integrity": "sha1-BOaSb2YolTVPPdAVIDYzuFcpfiw="
        },
        "sshpk": {
          "version": "1.16.1",
          "resolved": "https://registry.npmjs.org/sshpk/-/sshpk-1.16.1.tgz",
          "integrity": "sha512-HXXqVUq7+pcKeLqqZj6mHFUMvXtOJt1uoUx09pFW6011inTMxqI8BA8PM95myrIyyKwdnzjdFjLiE6KBPVtJIg==",
          "requires": {
            "asn1": "~0.2.3",
            "assert-plus": "^1.0.0",
            "bcrypt-pbkdf": "^1.0.0",
            "dashdash": "^1.12.0",
            "ecc-jsbn": "~0.1.1",
            "getpass": "^0.1.1",
            "jsbn": "~0.1.0",
            "safer-buffer": "^2.0.2",
            "tweetnacl": "~0.14.0"
          }
        },
        "string-width": {
          "version": "2.1.1",
          "resolved": "https://registry.npmjs.org/string-width/-/string-width-2.1.1.tgz",
          "integrity": "sha512-nOqH59deCq9SRHlxq1Aw85Jnt4w6KvLKqWVik6oA9ZklXLNIOlqg4F2yrT1MVaTjAqvVwdfeZ7w7aCvJD7ugkw==",
          "requires": {
            "is-fullwidth-code-point": "^2.0.0",
            "strip-ansi": "^4.0.0"
          }
        },
        "strip-ansi": {
          "version": "4.0.0",
          "resolved": "https://registry.npmjs.org/strip-ansi/-/strip-ansi-4.0.0.tgz",
          "integrity": "sha1-qEeQIusaw2iocTibY1JixQXuNo8=",
          "requires": {
            "ansi-regex": "^3.0.0"
          }
        },
        "strip-json-comments": {
          "version": "2.0.1",
          "resolved": "https://registry.npmjs.org/strip-json-comments/-/strip-json-comments-2.0.1.tgz",
          "integrity": "sha1-PFMZQukIwml8DsNEhYwobHygpgo="
        },
        "supports-color": {
          "version": "5.5.0",
          "resolved": "https://registry.npmjs.org/supports-color/-/supports-color-5.5.0.tgz",
          "integrity": "sha512-QjVjwdXIt408MIiAqCX4oUKsgU2EqAGzs2Ppkm4aQYbjm+ZEWEcW4SfFNTr4uMNZma0ey4f5lgLrkB0aX0QMow==",
          "requires": {
            "has-flag": "^3.0.0"
          }
        },
        "table": {
          "version": "5.2.2",
          "resolved": "https://registry.npmjs.org/table/-/table-5.2.2.tgz",
          "integrity": "sha512-f8mJmuu9beQEDkKHLzOv4VxVYlU68NpdzjbGPl69i4Hx0sTopJuNxuzJd17iV2h24dAfa93u794OnDA5jqXvfQ==",
          "requires": {
            "ajv": "^6.6.1",
            "lodash": "^4.17.11",
            "slice-ansi": "^2.0.0",
            "string-width": "^2.1.1"
          }
        },
        "text-table": {
          "version": "0.2.0",
          "resolved": "https://registry.npmjs.org/text-table/-/text-table-0.2.0.tgz",
          "integrity": "sha1-f17oI66AUgfACvLfSoTsP8+lcLQ="
        },
        "through": {
          "version": "2.3.8",
          "resolved": "https://registry.npmjs.org/through/-/through-2.3.8.tgz",
          "integrity": "sha1-DdTJ/6q8NXlgsbckEV1+Doai4fU="
        },
        "tmp": {
          "version": "0.0.33",
          "resolved": "https://registry.npmjs.org/tmp/-/tmp-0.0.33.tgz",
          "integrity": "sha512-jRCJlojKnZ3addtTOjdIqoRuPEKBvNXcGYqzO6zWZX8KfKEpnGY5jfggJQ3EjKuu8D4bJRr0y+cYJFmYbImXGw==",
          "requires": {
            "os-tmpdir": "~1.0.2"
          }
        },
        "tough-cookie": {
          "version": "2.4.3",
          "resolved": "https://registry.npmjs.org/tough-cookie/-/tough-cookie-2.4.3.tgz",
          "integrity": "sha512-Q5srk/4vDM54WJsJio3XNn6K2sCG+CQ8G5Wz6bZhRZoAe/+TxjWB/GlFAnYEbkYVlON9FMk/fE3h2RLpPXo4lQ==",
          "requires": {
            "psl": "^1.1.24",
            "punycode": "^1.4.1"
          },
          "dependencies": {
            "punycode": {
              "version": "1.4.1",
              "resolved": "https://registry.npmjs.org/punycode/-/punycode-1.4.1.tgz",
              "integrity": "sha1-wNWmOycYgArY4esPpSachN1BhF4="
            }
          }
        },
        "tslib": {
          "version": "1.9.3",
          "resolved": "https://registry.npmjs.org/tslib/-/tslib-1.9.3.tgz",
          "integrity": "sha512-4krF8scpejhaOgqzBEcGM7yDIEfi0/8+8zDRZhNZZ2kjmHJ4hv3zCbQWxoJGz1iw5U0Jl0nma13xzHXcncMavQ=="
        },
        "tunnel-agent": {
          "version": "0.6.0",
          "resolved": "https://registry.npmjs.org/tunnel-agent/-/tunnel-agent-0.6.0.tgz",
          "integrity": "sha1-J6XeoGs2sEoKmWZ3SykIaPD8QP0=",
          "requires": {
            "safe-buffer": "^5.0.1"
          }
        },
        "tweetnacl": {
          "version": "0.14.5",
          "resolved": "https://registry.npmjs.org/tweetnacl/-/tweetnacl-0.14.5.tgz",
          "integrity": "sha1-WuaBd/GS1EViadEIr6k/+HQ/T2Q="
        },
        "type-check": {
          "version": "0.3.2",
          "resolved": "https://registry.npmjs.org/type-check/-/type-check-0.3.2.tgz",
          "integrity": "sha1-WITKtRLPHTVeP7eE8wgEsrUg23I=",
          "requires": {
            "prelude-ls": "~1.1.2"
          }
        },
        "uri-js": {
          "version": "4.2.2",
          "resolved": "https://registry.npmjs.org/uri-js/-/uri-js-4.2.2.tgz",
          "integrity": "sha512-KY9Frmirql91X2Qgjry0Wd4Y+YTdrdZheS8TFwvkbLWf/G5KNJDCh6pKL5OZctEW4+0Baa5idK2ZQuELRwPznQ==",
          "requires": {
            "punycode": "^2.1.0"
          }
        },
        "uuid": {
          "version": "3.3.2",
          "resolved": "https://registry.npmjs.org/uuid/-/uuid-3.3.2.tgz",
          "integrity": "sha512-yXJmeNaw3DnnKAOKJE51sL/ZaYfWJRl1pK9dr19YFCu0ObS231AB1/LbqTKRAQ5kw8A90rA6fr4riOUpTZvQZA=="
        },
        "verror": {
          "version": "1.10.0",
          "resolved": "https://registry.npmjs.org/verror/-/verror-1.10.0.tgz",
          "integrity": "sha1-OhBcoXBTr1XW4nDB+CiGguGNpAA=",
          "requires": {
            "assert-plus": "^1.0.0",
            "core-util-is": "1.0.2",
            "extsprintf": "^1.2.0"
          }
        },
        "which": {
          "version": "1.3.1",
          "resolved": "https://registry.npmjs.org/which/-/which-1.3.1.tgz",
          "integrity": "sha512-HxJdYWq1MTIQbJ3nw0cqssHoTNU267KlrDuGZ1WYlxDStUtKUhOaJmh112/TZmHxxUfuJqPXSOm7tDyas0OSIQ==",
          "requires": {
            "isexe": "^2.0.0"
          }
        },
        "wordwrap": {
          "version": "1.0.0",
          "resolved": "https://registry.npmjs.org/wordwrap/-/wordwrap-1.0.0.tgz",
          "integrity": "sha1-J1hIEIkUVqQXHI0CJkQa3pDLyus="
        },
        "wrappy": {
          "version": "1.0.2",
          "resolved": "https://registry.npmjs.org/wrappy/-/wrappy-1.0.2.tgz",
          "integrity": "sha1-tSQ9jz7BqjXxNkYFvA0QNuMKtp8="
        },
        "write": {
          "version": "0.2.1",
          "resolved": "https://registry.npmjs.org/write/-/write-0.2.1.tgz",
          "integrity": "sha1-X8A4KOJkzqP+kUVUdvejxWbLB1c=",
          "requires": {
            "mkdirp": "^0.5.1"
          }
        }
      }
    },
    "@sitespeed.io/geckodriver": {
      "version": "0.24.0",
      "resolved": "https://registry.npmjs.org/@sitespeed.io/geckodriver/-/geckodriver-0.24.0.tgz",
      "integrity": "sha512-YhMXWDUuQNQao18qLTIa+/AGmxvGV7548XVE5DvUcM/NKQfDO0UnrVUcZfCtKyZz3ZeFPynnNSGvXR1EkM1/DQ==",
      "requires": {
        "node-downloader-helper": "1.0.9",
        "node-stream-zip": "1.7.0",
        "tar": "4.4.8"
      },
      "dependencies": {
        "@babel/code-frame": {
          "version": "7.0.0",
          "resolved": "https://registry.npmjs.org/@babel/code-frame/-/code-frame-7.0.0.tgz",
          "integrity": "sha512-OfC2uemaknXr87bdLUkWog7nYuliM9Ij5HUcajsVcMCpQrcLmtxRbVFTIqmcSkSeYRBFBRxs2FiUqFJDLdiebA==",
          "requires": {
            "@babel/highlight": "^7.0.0"
          }
        },
        "@babel/highlight": {
          "version": "7.0.0",
          "resolved": "https://registry.npmjs.org/@babel/highlight/-/highlight-7.0.0.tgz",
          "integrity": "sha512-UFMC4ZeFC48Tpvj7C8UgLvtkaUuovQX+5xNWrsIoMG8o2z+XFKjKaN9iVmS84dPwVN00W4wPmqvYoZF3EGAsfw==",
          "requires": {
            "chalk": "^2.0.0",
            "esutils": "^2.0.2",
            "js-tokens": "^4.0.0"
          }
        },
        "acorn": {
          "version": "6.0.6",
          "resolved": "https://registry.npmjs.org/acorn/-/acorn-6.0.6.tgz",
          "integrity": "sha512-5M3G/A4uBSMIlfJ+h9W125vJvPFH/zirISsW5qfxF5YzEvXJCtolLoQvM5yZft0DvMcUrPGKPOlgEu55I6iUtA=="
        },
        "acorn-jsx": {
          "version": "5.0.1",
          "resolved": "https://registry.npmjs.org/acorn-jsx/-/acorn-jsx-5.0.1.tgz",
          "integrity": "sha512-HJ7CfNHrfJLlNTzIEUTj43LNWGkqpRLxm3YjAlcD0ACydk9XynzYsCBHxut+iqt+1aBXkx9UP/w/ZqMr13XIzg=="
        },
        "ajv": {
          "version": "6.7.0",
          "resolved": "https://registry.npmjs.org/ajv/-/ajv-6.7.0.tgz",
          "integrity": "sha512-RZXPviBTtfmtka9n9sy1N5M5b82CbxWIR6HIis4s3WQTXDJamc/0gpCWNGz6EWdWp4DOfjzJfhz/AS9zVPjjWg==",
          "requires": {
            "fast-deep-equal": "^2.0.1",
            "fast-json-stable-stringify": "^2.0.0",
            "json-schema-traverse": "^0.4.1",
            "uri-js": "^4.2.2"
          }
        },
        "ansi-escapes": {
          "version": "3.2.0",
          "resolved": "https://registry.npmjs.org/ansi-escapes/-/ansi-escapes-3.2.0.tgz",
          "integrity": "sha512-cBhpre4ma+U0T1oM5fXg7Dy1Jw7zzwv7lt/GoCpr+hDQJoYnKVPLL4dCvSEFMmQurOQvSrwT7SL/DAlhBI97RQ=="
        },
        "ansi-regex": {
          "version": "3.0.0",
          "resolved": "https://registry.npmjs.org/ansi-regex/-/ansi-regex-3.0.0.tgz",
          "integrity": "sha1-7QMXwyIGT3lGbAKWa922Bas32Zg="
        },
        "ansi-styles": {
          "version": "3.2.1",
          "resolved": "https://registry.npmjs.org/ansi-styles/-/ansi-styles-3.2.1.tgz",
          "integrity": "sha512-VT0ZI6kZRdTh8YyJw3SMbYm/u+NqfsAxEpWO0Pf9sq8/e94WxxOpPKx9FR1FlyCtOVDNOQ+8ntlqFxiRc+r5qA==",
          "requires": {
            "color-convert": "^1.9.0"
          }
        },
        "argparse": {
          "version": "1.0.10",
          "resolved": "https://registry.npmjs.org/argparse/-/argparse-1.0.10.tgz",
          "integrity": "sha512-o5Roy6tNG4SL/FOkCAN6RzjiakZS25RLYFrcMttJqbdd8BWrnA+fGz57iN5Pb06pvBGvl5gQ0B48dJlslXvoTg==",
          "requires": {
            "sprintf-js": "~1.0.2"
          }
        },
        "asn1": {
          "version": "0.2.4",
          "resolved": "https://registry.npmjs.org/asn1/-/asn1-0.2.4.tgz",
          "integrity": "sha512-jxwzQpLQjSmWXgwaCZE9Nz+glAG01yF1QnWgbhGwHI5A6FRIEY6IVqtHhIepHqI7/kyEyQEagBC5mBEFlIYvdg==",
          "requires": {
            "safer-buffer": "~2.1.0"
          }
        },
        "assert-plus": {
          "version": "1.0.0",
          "resolved": "https://registry.npmjs.org/assert-plus/-/assert-plus-1.0.0.tgz",
          "integrity": "sha1-8S4PPF13sLHN2RRpQuTpbB5N1SU="
        },
        "astral-regex": {
          "version": "1.0.0",
          "resolved": "https://registry.npmjs.org/astral-regex/-/astral-regex-1.0.0.tgz",
          "integrity": "sha512-+Ryf6g3BKoRc7jfp7ad8tM4TtMiaWvbF/1/sQcZPkkS7ag3D5nMBCe2UfOTONtAkaG0tO0ij3C5Lwmf1EiyjHg=="
        },
        "asynckit": {
          "version": "0.4.0",
          "resolved": "https://registry.npmjs.org/asynckit/-/asynckit-0.4.0.tgz",
          "integrity": "sha1-x57Zf380y48robyXkLzDZkdLS3k="
        },
        "aws-sign2": {
          "version": "0.7.0",
          "resolved": "https://registry.npmjs.org/aws-sign2/-/aws-sign2-0.7.0.tgz",
          "integrity": "sha1-tG6JCTSpWR8tL2+G1+ap8bP+dqg="
        },
        "aws4": {
          "version": "1.8.0",
          "resolved": "https://registry.npmjs.org/aws4/-/aws4-1.8.0.tgz",
          "integrity": "sha512-ReZxvNHIOv88FlT7rxcXIIC0fPt4KZqZbOlivyWtXLt8ESx84zd3kMC6iK5jVeS2qt+g7ftS7ye4fi06X5rtRQ=="
        },
        "balanced-match": {
          "version": "1.0.0",
          "resolved": "https://registry.npmjs.org/balanced-match/-/balanced-match-1.0.0.tgz",
          "integrity": "sha1-ibTRmasr7kneFk6gK4nORi1xt2c="
        },
        "bcrypt-pbkdf": {
          "version": "1.0.2",
          "resolved": "https://registry.npmjs.org/bcrypt-pbkdf/-/bcrypt-pbkdf-1.0.2.tgz",
          "integrity": "sha1-pDAdOJtqQ/m2f/PKEaP2Y342Dp4=",
          "requires": {
            "tweetnacl": "^0.14.3"
          }
        },
        "brace-expansion": {
          "version": "1.1.11",
          "resolved": "https://registry.npmjs.org/brace-expansion/-/brace-expansion-1.1.11.tgz",
          "integrity": "sha512-iCuPHDFgrHX7H2vEI/5xpz07zSHB00TpugqhmYtVmMO6518mCuRMoOYFldEBl0g187ufozdaHgWKcYFb61qGiA==",
          "requires": {
            "balanced-match": "^1.0.0",
            "concat-map": "0.0.1"
          }
        },
        "caller-path": {
          "version": "0.1.0",
          "resolved": "https://registry.npmjs.org/caller-path/-/caller-path-0.1.0.tgz",
          "integrity": "sha1-lAhe9jWB7NPaqSREqP6U6CV3dR8=",
          "requires": {
            "callsites": "^0.2.0"
          }
        },
        "callsites": {
          "version": "0.2.0",
          "resolved": "https://registry.npmjs.org/callsites/-/callsites-0.2.0.tgz",
          "integrity": "sha1-r6uWJikQp/M8GaV3WCXGnzTjUMo="
        },
        "caseless": {
          "version": "0.12.0",
          "resolved": "https://registry.npmjs.org/caseless/-/caseless-0.12.0.tgz",
          "integrity": "sha1-G2gcIf+EAzyCZUMJBolCDRhxUdw="
        },
        "chalk": {
          "version": "2.4.2",
          "resolved": "https://registry.npmjs.org/chalk/-/chalk-2.4.2.tgz",
          "integrity": "sha512-Mti+f9lpJNcwF4tWV8/OrTTtF1gZi+f8FqlyAdouralcFWFQWF2+NgCHShjkCb+IFBLq9buZwE1xckQU4peSuQ==",
          "requires": {
            "ansi-styles": "^3.2.1",
            "escape-string-regexp": "^1.0.5",
            "supports-color": "^5.3.0"
          }
        },
        "chardet": {
          "version": "0.7.0",
          "resolved": "https://registry.npmjs.org/chardet/-/chardet-0.7.0.tgz",
          "integrity": "sha512-mT8iDcrh03qDGRRmoA2hmBJnxpllMR+0/0qlzjqZES6NdiWDcZkCNAk4rPFZ9Q85r27unkiNNg8ZOiwZXBHwcA=="
        },
        "chownr": {
          "version": "1.1.1",
          "resolved": "https://registry.npmjs.org/chownr/-/chownr-1.1.1.tgz",
          "integrity": "sha512-j38EvO5+LHX84jlo6h4UzmOwi0UgW61WRyPtJz4qaadK5eY3BTS5TY/S1Stc3Uk2lIM6TPevAlULiEJwie860g=="
        },
        "circular-json": {
          "version": "0.3.3",
          "resolved": "https://registry.npmjs.org/circular-json/-/circular-json-0.3.3.tgz",
          "integrity": "sha512-UZK3NBx2Mca+b5LsG7bY183pHWt5Y1xts4P3Pz7ENTwGVnJOUWbRb3ocjvX7hx9tq/yTAdclXm9sZ38gNuem4A=="
        },
        "cli-cursor": {
          "version": "2.1.0",
          "resolved": "https://registry.npmjs.org/cli-cursor/-/cli-cursor-2.1.0.tgz",
          "integrity": "sha1-s12sN2R5+sw+lHR9QdDQ9SOP/LU=",
          "requires": {
            "restore-cursor": "^2.0.0"
          }
        },
        "cli-width": {
          "version": "2.2.0",
          "resolved": "https://registry.npmjs.org/cli-width/-/cli-width-2.2.0.tgz",
          "integrity": "sha1-/xnt6Kml5XkyQUewwR8PvLq+1jk="
        },
        "color-convert": {
          "version": "1.9.3",
          "resolved": "https://registry.npmjs.org/color-convert/-/color-convert-1.9.3.tgz",
          "integrity": "sha512-QfAUtd+vFdAtFQcC8CCyYt1fYWxSqAiK2cSD6zDB8N3cpsEBAvRxp9zOGg6G/SHHJYAT88/az/IuDGALsNVbGg==",
          "requires": {
            "color-name": "1.1.3"
          }
        },
        "color-name": {
          "version": "1.1.3",
          "resolved": "https://registry.npmjs.org/color-name/-/color-name-1.1.3.tgz",
          "integrity": "sha1-p9BVi9icQveV3UIyj3QIMcpTvCU="
        },
        "combined-stream": {
          "version": "1.0.7",
          "resolved": "https://registry.npmjs.org/combined-stream/-/combined-stream-1.0.7.tgz",
          "integrity": "sha512-brWl9y6vOB1xYPZcpZde3N9zDByXTosAeMDo4p1wzo6UMOX4vumB+TP1RZ76sfE6Md68Q0NJSrE/gbezd4Ul+w==",
          "requires": {
            "delayed-stream": "~1.0.0"
          }
        },
        "concat-map": {
          "version": "0.0.1",
          "resolved": "https://registry.npmjs.org/concat-map/-/concat-map-0.0.1.tgz",
          "integrity": "sha1-2Klr13/Wjfd5OnMDajug1UBdR3s="
        },
        "core-util-is": {
          "version": "1.0.2",
          "resolved": "https://registry.npmjs.org/core-util-is/-/core-util-is-1.0.2.tgz",
          "integrity": "sha1-tf1UIgqivFq1eqtxQMlAdUUDwac="
        },
        "cross-spawn": {
          "version": "6.0.5",
          "resolved": "https://registry.npmjs.org/cross-spawn/-/cross-spawn-6.0.5.tgz",
          "integrity": "sha512-eTVLrBSt7fjbDygz805pMnstIs2VTBNkRm0qxZd+M7A5XDdxVRWO5MxGBXZhjY4cqLYLdtrGqRf8mBPmzwSpWQ==",
          "requires": {
            "nice-try": "^1.0.4",
            "path-key": "^2.0.1",
            "semver": "^5.5.0",
            "shebang-command": "^1.2.0",
            "which": "^1.2.9"
          }
        },
        "dashdash": {
          "version": "1.14.1",
          "resolved": "https://registry.npmjs.org/dashdash/-/dashdash-1.14.1.tgz",
          "integrity": "sha1-hTz6D3y+L+1d4gMmuN1YEDX24vA=",
          "requires": {
            "assert-plus": "^1.0.0"
          }
        },
        "debug": {
          "version": "4.1.1",
          "resolved": "https://registry.npmjs.org/debug/-/debug-4.1.1.tgz",
          "integrity": "sha512-pYAIzeRo8J6KPEaJ0VWOh5Pzkbw/RetuzehGM7QRRX5he4fPHx2rdKMB256ehJCkX+XRQm16eZLqLNS8RSZXZw==",
          "requires": {
            "ms": "^2.1.1"
          }
        },
        "deep-is": {
          "version": "0.1.3",
          "resolved": "https://registry.npmjs.org/deep-is/-/deep-is-0.1.3.tgz",
          "integrity": "sha1-s2nW+128E+7PUk+RsHD+7cNXzzQ="
        },
        "delayed-stream": {
          "version": "1.0.0",
          "resolved": "https://registry.npmjs.org/delayed-stream/-/delayed-stream-1.0.0.tgz",
          "integrity": "sha1-3zrhmayt+31ECqrgsp4icrJOxhk="
        },
        "doctrine": {
          "version": "2.1.0",
          "resolved": "https://registry.npmjs.org/doctrine/-/doctrine-2.1.0.tgz",
          "integrity": "sha512-35mSku4ZXK0vfCuHEDAwt55dg2jNajHZ1odvF+8SSr82EsZY4QmXfuWso8oEd8zRhVObSN18aM0CjSdoBX7zIw==",
          "requires": {
            "esutils": "^2.0.2"
          }
        },
        "ecc-jsbn": {
          "version": "0.1.2",
          "resolved": "https://registry.npmjs.org/ecc-jsbn/-/ecc-jsbn-0.1.2.tgz",
          "integrity": "sha1-OoOpBOVDUyh4dMVkt1SThoSamMk=",
          "requires": {
            "jsbn": "~0.1.0",
            "safer-buffer": "^2.1.0"
          }
        },
        "escape-string-regexp": {
          "version": "1.0.5",
          "resolved": "https://registry.npmjs.org/escape-string-regexp/-/escape-string-regexp-1.0.5.tgz",
          "integrity": "sha1-G2HAViGQqN/2rjuyzwIAyhMLhtQ="
        },
        "eslint": {
          "version": "5.10.0",
          "resolved": "https://registry.npmjs.org/eslint/-/eslint-5.10.0.tgz",
          "integrity": "sha512-HpqzC+BHULKlnPwWae9MaVZ5AXJKpkxCVXQHrFaRw3hbDj26V/9ArYM4Rr/SQ8pi6qUPLXSSXC4RBJlyq2Z2OQ==",
          "requires": {
            "@babel/code-frame": "^7.0.0",
            "ajv": "^6.5.3",
            "chalk": "^2.1.0",
            "cross-spawn": "^6.0.5",
            "debug": "^4.0.1",
            "doctrine": "^2.1.0",
            "eslint-scope": "^4.0.0",
            "eslint-utils": "^1.3.1",
            "eslint-visitor-keys": "^1.0.0",
            "espree": "^5.0.0",
            "esquery": "^1.0.1",
            "esutils": "^2.0.2",
            "file-entry-cache": "^2.0.0",
            "functional-red-black-tree": "^1.0.1",
            "glob": "^7.1.2",
            "globals": "^11.7.0",
            "ignore": "^4.0.6",
            "imurmurhash": "^0.1.4",
            "inquirer": "^6.1.0",
            "js-yaml": "^3.12.0",
            "json-stable-stringify-without-jsonify": "^1.0.1",
            "levn": "^0.3.0",
            "lodash": "^4.17.5",
            "minimatch": "^3.0.4",
            "mkdirp": "^0.5.1",
            "natural-compare": "^1.4.0",
            "optionator": "^0.8.2",
            "path-is-inside": "^1.0.2",
            "pluralize": "^7.0.0",
            "progress": "^2.0.0",
            "regexpp": "^2.0.1",
            "require-uncached": "^1.0.3",
            "semver": "^5.5.1",
            "strip-ansi": "^4.0.0",
            "strip-json-comments": "^2.0.1",
            "table": "^5.0.2",
            "text-table": "^0.2.0"
          }
        },
        "eslint-config-prettier": {
          "version": "3.3.0",
          "resolved": "https://registry.npmjs.org/eslint-config-prettier/-/eslint-config-prettier-3.3.0.tgz",
          "integrity": "sha512-Bc3bh5bAcKNvs3HOpSi6EfGA2IIp7EzWcg2tS4vP7stnXu/J1opihHDM7jI9JCIckyIDTgZLSWn7J3HY0j2JfA==",
          "requires": {
            "get-stdin": "^6.0.0"
          }
        },
        "eslint-plugin-prettier": {
          "version": "3.0.0",
          "resolved": "https://registry.npmjs.org/eslint-plugin-prettier/-/eslint-plugin-prettier-3.0.0.tgz",
          "integrity": "sha512-4g11opzhqq/8+AMmo5Vc2Gn7z9alZ4JqrbZ+D4i8KlSyxeQhZHlmIrY8U9Akf514MoEhogPa87Jgkq87aZ2Ohw==",
          "requires": {
            "prettier-linter-helpers": "^1.0.0"
          }
        },
        "eslint-scope": {
          "version": "4.0.0",
          "resolved": "https://registry.npmjs.org/eslint-scope/-/eslint-scope-4.0.0.tgz",
          "integrity": "sha512-1G6UTDi7Jc1ELFwnR58HV4fK9OQK4S6N985f166xqXxpjU6plxFISJa2Ba9KCQuFa8RCnj/lSFJbHo7UFDBnUA==",
          "requires": {
            "esrecurse": "^4.1.0",
            "estraverse": "^4.1.1"
          }
        },
        "eslint-utils": {
          "version": "1.3.1",
          "resolved": "https://registry.npmjs.org/eslint-utils/-/eslint-utils-1.3.1.tgz",
          "integrity": "sha512-Z7YjnIldX+2XMcjr7ZkgEsOj/bREONV60qYeB/bjMAqqqZ4zxKyWX+BOUkdmRmA9riiIPVvo5x86m5elviOk0Q=="
        },
        "eslint-visitor-keys": {
          "version": "1.0.0",
          "resolved": "https://registry.npmjs.org/eslint-visitor-keys/-/eslint-visitor-keys-1.0.0.tgz",
          "integrity": "sha512-qzm/XxIbxm/FHyH341ZrbnMUpe+5Bocte9xkmFMzPMjRaZMcXww+MpBptFvtU+79L362nqiLhekCxCxDPaUMBQ=="
        },
        "espree": {
          "version": "5.0.0",
          "resolved": "https://registry.npmjs.org/espree/-/espree-5.0.0.tgz",
          "integrity": "sha512-1MpUfwsdS9MMoN7ZXqAr9e9UKdVHDcvrJpyx7mm1WuQlx/ygErEQBzgi5Nh5qBHIoYweprhtMkTCb9GhcAIcsA==",
          "requires": {
            "acorn": "^6.0.2",
            "acorn-jsx": "^5.0.0",
            "eslint-visitor-keys": "^1.0.0"
          }
        },
        "esprima": {
          "version": "4.0.1",
          "resolved": "https://registry.npmjs.org/esprima/-/esprima-4.0.1.tgz",
          "integrity": "sha512-eGuFFw7Upda+g4p+QHvnW0RyTX/SVeJBDM/gCtMARO0cLuT2HcEKnTPvhjV6aGeqrCB/sbNop0Kszm0jsaWU4A=="
        },
        "esquery": {
          "version": "1.0.1",
          "resolved": "https://registry.npmjs.org/esquery/-/esquery-1.0.1.tgz",
          "integrity": "sha512-SmiyZ5zIWH9VM+SRUReLS5Q8a7GxtRdxEBVZpm98rJM7Sb+A9DVCndXfkeFUd3byderg+EbDkfnevfCwynWaNA==",
          "requires": {
            "estraverse": "^4.0.0"
          }
        },
        "esrecurse": {
          "version": "4.2.1",
          "resolved": "https://registry.npmjs.org/esrecurse/-/esrecurse-4.2.1.tgz",
          "integrity": "sha512-64RBB++fIOAXPw3P9cy89qfMlvZEXZkqqJkjqqXIvzP5ezRZjW+lPWjw35UX/3EhUPFYbg5ER4JYgDw4007/DQ==",
          "requires": {
            "estraverse": "^4.1.0"
          }
        },
        "estraverse": {
          "version": "4.2.0",
          "resolved": "https://registry.npmjs.org/estraverse/-/estraverse-4.2.0.tgz",
          "integrity": "sha1-De4/7TH81GlhjOc0IJn8GvoL2xM="
        },
        "esutils": {
          "version": "2.0.2",
          "resolved": "https://registry.npmjs.org/esutils/-/esutils-2.0.2.tgz",
          "integrity": "sha1-Cr9PHKpbyx96nYrMbepPqqBLrJs="
        },
        "extend": {
          "version": "3.0.2",
          "resolved": "https://registry.npmjs.org/extend/-/extend-3.0.2.tgz",
          "integrity": "sha512-fjquC59cD7CyW6urNXK0FBufkZcoiGG80wTuPujX590cB5Ttln20E2UB4S/WARVqhXffZl2LNgS+gQdPIIim/g=="
        },
        "external-editor": {
          "version": "3.0.3",
          "resolved": "https://registry.npmjs.org/external-editor/-/external-editor-3.0.3.tgz",
          "integrity": "sha512-bn71H9+qWoOQKyZDo25mOMVpSmXROAsTJVVVYzrrtol3d4y+AsKjf4Iwl2Q+IuT0kFSQ1qo166UuIwqYq7mGnA==",
          "requires": {
            "chardet": "^0.7.0",
            "iconv-lite": "^0.4.24",
            "tmp": "^0.0.33"
          }
        },
        "extsprintf": {
          "version": "1.3.0",
          "resolved": "https://registry.npmjs.org/extsprintf/-/extsprintf-1.3.0.tgz",
          "integrity": "sha1-lpGEQOMEGnpBT4xS48V06zw+HgU="
        },
        "fast-deep-equal": {
          "version": "2.0.1",
          "resolved": "https://registry.npmjs.org/fast-deep-equal/-/fast-deep-equal-2.0.1.tgz",
          "integrity": "sha1-ewUhjd+WZ79/Nwv3/bLLFf3Qqkk="
        },
        "fast-diff": {
          "version": "1.2.0",
          "resolved": "https://registry.npmjs.org/fast-diff/-/fast-diff-1.2.0.tgz",
          "integrity": "sha512-xJuoT5+L99XlZ8twedaRf6Ax2TgQVxvgZOYoPKqZufmJib0tL2tegPBOZb1pVNgIhlqDlA0eO0c3wBvQcmzx4w=="
        },
        "fast-json-stable-stringify": {
          "version": "2.0.0",
          "resolved": "https://registry.npmjs.org/fast-json-stable-stringify/-/fast-json-stable-stringify-2.0.0.tgz",
          "integrity": "sha1-1RQsDK7msRifh9OnYREGT4bIu/I="
        },
        "fast-levenshtein": {
          "version": "2.0.6",
          "resolved": "https://registry.npmjs.org/fast-levenshtein/-/fast-levenshtein-2.0.6.tgz",
          "integrity": "sha1-PYpcZog6FqMMqGQ+hR8Zuqd5eRc="
        },
        "figures": {
          "version": "2.0.0",
          "resolved": "https://registry.npmjs.org/figures/-/figures-2.0.0.tgz",
          "integrity": "sha1-OrGi0qYsi/tDGgyUy3l6L84nyWI=",
          "requires": {
            "escape-string-regexp": "^1.0.5"
          }
        },
        "file-entry-cache": {
          "version": "2.0.0",
          "resolved": "https://registry.npmjs.org/file-entry-cache/-/file-entry-cache-2.0.0.tgz",
          "integrity": "sha1-w5KZDD5oR4PYOLjISkXYoEhFg2E=",
          "requires": {
            "flat-cache": "^1.2.1",
            "object-assign": "^4.0.1"
          }
        },
        "flat-cache": {
          "version": "1.3.4",
          "resolved": "https://registry.npmjs.org/flat-cache/-/flat-cache-1.3.4.tgz",
          "integrity": "sha512-VwyB3Lkgacfik2vhqR4uv2rvebqmDvFu4jlN/C1RzWoJEo8I7z4Q404oiqYCkq41mni8EzQnm95emU9seckwtg==",
          "requires": {
            "circular-json": "^0.3.1",
            "graceful-fs": "^4.1.2",
            "rimraf": "~2.6.2",
            "write": "^0.2.1"
          }
        },
        "forever-agent": {
          "version": "0.6.1",
          "resolved": "https://registry.npmjs.org/forever-agent/-/forever-agent-0.6.1.tgz",
          "integrity": "sha1-+8cfDEGt6zf5bFd60e1C2P2sypE="
        },
        "form-data": {
          "version": "2.3.3",
          "resolved": "https://registry.npmjs.org/form-data/-/form-data-2.3.3.tgz",
          "integrity": "sha512-1lLKB2Mu3aGP1Q/2eCOx0fNbRMe7XdwktwOruhfqqd0rIJWwN4Dh+E3hrPSlDCXnSR7UtZ1N38rVXm+6+MEhJQ==",
          "requires": {
            "asynckit": "^0.4.0",
            "combined-stream": "^1.0.6",
            "mime-types": "^2.1.12"
          }
        },
        "fs-minipass": {
          "version": "1.2.5",
          "resolved": "https://registry.npmjs.org/fs-minipass/-/fs-minipass-1.2.5.tgz",
          "integrity": "sha512-JhBl0skXjUPCFH7x6x61gQxrKyXsxB5gcgePLZCwfyCGGsTISMoIeObbrvVeP6Xmyaudw4TT43qV2Gz+iyd2oQ==",
          "requires": {
            "minipass": "^2.2.1"
          }
        },
        "fs.realpath": {
          "version": "1.0.0",
          "resolved": "https://registry.npmjs.org/fs.realpath/-/fs.realpath-1.0.0.tgz",
          "integrity": "sha1-FQStJSMVjKpA20onh8sBQRmU6k8="
        },
        "functional-red-black-tree": {
          "version": "1.0.1",
          "resolved": "https://registry.npmjs.org/functional-red-black-tree/-/functional-red-black-tree-1.0.1.tgz",
          "integrity": "sha1-GwqzvVU7Kg1jmdKcDj6gslIHgyc="
        },
        "get-stdin": {
          "version": "6.0.0",
          "resolved": "https://registry.npmjs.org/get-stdin/-/get-stdin-6.0.0.tgz",
          "integrity": "sha512-jp4tHawyV7+fkkSKyvjuLZswblUtz+SQKzSWnBbii16BuZksJlU1wuBYXY75r+duh/llF1ur6oNwi+2ZzjKZ7g=="
        },
        "getpass": {
          "version": "0.1.7",
          "resolved": "https://registry.npmjs.org/getpass/-/getpass-0.1.7.tgz",
          "integrity": "sha1-Xv+OPmhNVprkyysSgmBOi6YhSfo=",
          "requires": {
            "assert-plus": "^1.0.0"
          }
        },
        "glob": {
          "version": "7.1.3",
          "resolved": "https://registry.npmjs.org/glob/-/glob-7.1.3.tgz",
          "integrity": "sha512-vcfuiIxogLV4DlGBHIUOwI0IbrJ8HWPc4MU7HzviGeNho/UJDfi6B5p3sHeWIQ0KGIU0Jpxi5ZHxemQfLkkAwQ==",
          "requires": {
            "fs.realpath": "^1.0.0",
            "inflight": "^1.0.4",
            "inherits": "2",
            "minimatch": "^3.0.4",
            "once": "^1.3.0",
            "path-is-absolute": "^1.0.0"
          }
        },
        "globals": {
          "version": "11.10.0",
          "resolved": "https://registry.npmjs.org/globals/-/globals-11.10.0.tgz",
          "integrity": "sha512-0GZF1RiPKU97IHUO5TORo9w1PwrH/NBPl+fS7oMLdaTRiYmYbwK4NWoZWrAdd0/abG9R2BU+OiwyQpTpE6pdfQ=="
        },
        "graceful-fs": {
          "version": "4.1.15",
          "resolved": "https://registry.npmjs.org/graceful-fs/-/graceful-fs-4.1.15.tgz",
          "integrity": "sha512-6uHUhOPEBgQ24HM+r6b/QwWfZq+yiFcipKFrOFiBEnWdy5sdzYoi+pJeQaPI5qOLRFqWmAXUPQNsielzdLoecA=="
        },
        "har-schema": {
          "version": "2.0.0",
          "resolved": "https://registry.npmjs.org/har-schema/-/har-schema-2.0.0.tgz",
          "integrity": "sha1-qUwiJOvKwEeCoNkDVSHyRzW37JI="
        },
        "har-validator": {
          "version": "5.1.3",
          "resolved": "https://registry.npmjs.org/har-validator/-/har-validator-5.1.3.tgz",
          "integrity": "sha512-sNvOCzEQNr/qrvJgc3UG/kD4QtlHycrzwS+6mfTrrSq97BvaYcPZZI1ZSqGSPR73Cxn4LKTD4PttRwfU7jWq5g==",
          "requires": {
            "ajv": "^6.5.5",
            "har-schema": "^2.0.0"
          }
        },
        "has-flag": {
          "version": "3.0.0",
          "resolved": "https://registry.npmjs.org/has-flag/-/has-flag-3.0.0.tgz",
          "integrity": "sha1-tdRU3CGZriJWmfNGfloH87lVuv0="
        },
        "http-signature": {
          "version": "1.2.0",
          "resolved": "https://registry.npmjs.org/http-signature/-/http-signature-1.2.0.tgz",
          "integrity": "sha1-muzZJRFHcvPZW2WmCruPfBj7rOE=",
          "requires": {
            "assert-plus": "^1.0.0",
            "jsprim": "^1.2.2",
            "sshpk": "^1.7.0"
          }
        },
        "iconv-lite": {
          "version": "0.4.24",
          "resolved": "https://registry.npmjs.org/iconv-lite/-/iconv-lite-0.4.24.tgz",
          "integrity": "sha512-v3MXnZAcvnywkTUEZomIActle7RXXeedOR31wwl7VlyoXO4Qi9arvSenNQWne1TcRwhCL1HwLI21bEqdpj8/rA==",
          "requires": {
            "safer-buffer": ">= 2.1.2 < 3"
          }
        },
        "ignore": {
          "version": "4.0.6",
          "resolved": "https://registry.npmjs.org/ignore/-/ignore-4.0.6.tgz",
          "integrity": "sha512-cyFDKrqc/YdcWFniJhzI42+AzS+gNwmUzOSFcRCQYwySuBBBy/KjuxWLZ/FHEH6Moq1NizMOBWyTcv8O4OZIMg=="
        },
        "imurmurhash": {
          "version": "0.1.4",
          "resolved": "https://registry.npmjs.org/imurmurhash/-/imurmurhash-0.1.4.tgz",
          "integrity": "sha1-khi5srkoojixPcT7a21XbyMUU+o="
        },
        "inflight": {
          "version": "1.0.6",
          "resolved": "https://registry.npmjs.org/inflight/-/inflight-1.0.6.tgz",
          "integrity": "sha1-Sb1jMdfQLQwJvJEKEHW6gWW1bfk=",
          "requires": {
            "once": "^1.3.0",
            "wrappy": "1"
          }
        },
        "inherits": {
          "version": "2.0.3",
          "resolved": "https://registry.npmjs.org/inherits/-/inherits-2.0.3.tgz",
          "integrity": "sha1-Yzwsg+PaQqUC9SRmAiSA9CCCYd4="
        },
        "inquirer": {
          "version": "6.2.1",
          "resolved": "https://registry.npmjs.org/inquirer/-/inquirer-6.2.1.tgz",
          "integrity": "sha512-088kl3DRT2dLU5riVMKKr1DlImd6X7smDhpXUCkJDCKvTEJeRiXh0G132HG9u5a+6Ylw9plFRY7RuTnwohYSpg==",
          "requires": {
            "ansi-escapes": "^3.0.0",
            "chalk": "^2.0.0",
            "cli-cursor": "^2.1.0",
            "cli-width": "^2.0.0",
            "external-editor": "^3.0.0",
            "figures": "^2.0.0",
            "lodash": "^4.17.10",
            "mute-stream": "0.0.7",
            "run-async": "^2.2.0",
            "rxjs": "^6.1.0",
            "string-width": "^2.1.0",
            "strip-ansi": "^5.0.0",
            "through": "^2.3.6"
          },
          "dependencies": {
            "ansi-regex": {
              "version": "4.0.0",
              "resolved": "https://registry.npmjs.org/ansi-regex/-/ansi-regex-4.0.0.tgz",
              "integrity": "sha512-iB5Dda8t/UqpPI/IjsejXu5jOGDrzn41wJyljwPH65VCIbk6+1BzFIMJGFwTNrYXT1CrD+B4l19U7awiQ8rk7w=="
            },
            "strip-ansi": {
              "version": "5.0.0",
              "resolved": "https://registry.npmjs.org/strip-ansi/-/strip-ansi-5.0.0.tgz",
              "integrity": "sha512-Uu7gQyZI7J7gn5qLn1Np3G9vcYGTVqB+lFTytnDJv83dd8T22aGH451P3jueT2/QemInJDfxHB5Tde5OzgG1Ow==",
              "requires": {
                "ansi-regex": "^4.0.0"
              }
            }
          }
        },
        "is-fullwidth-code-point": {
          "version": "2.0.0",
          "resolved": "https://registry.npmjs.org/is-fullwidth-code-point/-/is-fullwidth-code-point-2.0.0.tgz",
          "integrity": "sha1-o7MKXE8ZkYMWeqq5O+764937ZU8="
        },
        "is-promise": {
          "version": "2.1.0",
          "resolved": "https://registry.npmjs.org/is-promise/-/is-promise-2.1.0.tgz",
          "integrity": "sha1-eaKp7OfwlugPNtKy87wWwf9L8/o="
        },
        "is-typedarray": {
          "version": "1.0.0",
          "resolved": "https://registry.npmjs.org/is-typedarray/-/is-typedarray-1.0.0.tgz",
          "integrity": "sha1-5HnICFjfDBsR3dppQPlgEfzaSpo="
        },
        "isexe": {
          "version": "2.0.0",
          "resolved": "https://registry.npmjs.org/isexe/-/isexe-2.0.0.tgz",
          "integrity": "sha1-6PvzdNxVb/iUehDcsFctYz8s+hA="
        },
        "isstream": {
          "version": "0.1.2",
          "resolved": "https://registry.npmjs.org/isstream/-/isstream-0.1.2.tgz",
          "integrity": "sha1-R+Y/evVa+m+S4VAOaQ64uFKcCZo="
        },
        "js-tokens": {
          "version": "4.0.0",
          "resolved": "https://registry.npmjs.org/js-tokens/-/js-tokens-4.0.0.tgz",
          "integrity": "sha512-RdJUflcE3cUzKiMqQgsCu06FPu9UdIJO0beYbPhHN4k6apgJtifcoCtT9bcxOpYBtpD2kCM6Sbzg4CausW/PKQ=="
        },
        "js-yaml": {
          "version": "3.12.1",
          "resolved": "https://registry.npmjs.org/js-yaml/-/js-yaml-3.12.1.tgz",
          "integrity": "sha512-um46hB9wNOKlwkHgiuyEVAybXBjwFUV0Z/RaHJblRd9DXltue9FTYvzCr9ErQrK9Adz5MU4gHWVaNUfdmrC8qA==",
          "requires": {
            "argparse": "^1.0.7",
            "esprima": "^4.0.0"
          }
        },
        "jsbn": {
          "version": "0.1.1",
          "resolved": "https://registry.npmjs.org/jsbn/-/jsbn-0.1.1.tgz",
          "integrity": "sha1-peZUwuWi3rXyAdls77yoDA7y9RM="
        },
        "json-schema": {
          "version": "0.2.3",
          "resolved": "https://registry.npmjs.org/json-schema/-/json-schema-0.2.3.tgz",
          "integrity": "sha1-tIDIkuWaLwWVTOcnvT8qTogvnhM="
        },
        "json-schema-traverse": {
          "version": "0.4.1",
          "resolved": "https://registry.npmjs.org/json-schema-traverse/-/json-schema-traverse-0.4.1.tgz",
          "integrity": "sha512-xbbCH5dCYU5T8LcEhhuh7HJ88HXuW3qsI3Y0zOZFKfZEHcpWiHU/Jxzk629Brsab/mMiHQti9wMP+845RPe3Vg=="
        },
        "json-stable-stringify-without-jsonify": {
          "version": "1.0.1",
          "resolved": "https://registry.npmjs.org/json-stable-stringify-without-jsonify/-/json-stable-stringify-without-jsonify-1.0.1.tgz",
          "integrity": "sha1-nbe1lJatPzz+8wp1FC0tkwrXJlE="
        },
        "json-stringify-safe": {
          "version": "5.0.1",
          "resolved": "https://registry.npmjs.org/json-stringify-safe/-/json-stringify-safe-5.0.1.tgz",
          "integrity": "sha1-Epai1Y/UXxmg9s4B1lcB4sc1tus="
        },
        "jsprim": {
          "version": "1.4.1",
          "resolved": "https://registry.npmjs.org/jsprim/-/jsprim-1.4.1.tgz",
          "integrity": "sha1-MT5mvB5cwG5Di8G3SZwuXFastqI=",
          "requires": {
            "assert-plus": "1.0.0",
            "extsprintf": "1.3.0",
            "json-schema": "0.2.3",
            "verror": "1.10.0"
          }
        },
        "levn": {
          "version": "0.3.0",
          "resolved": "https://registry.npmjs.org/levn/-/levn-0.3.0.tgz",
          "integrity": "sha1-OwmSTt+fCDwEkP3UwLxEIeBHZO4=",
          "requires": {
            "prelude-ls": "~1.1.2",
            "type-check": "~0.3.2"
          }
        },
        "lodash": {
          "version": "4.17.11",
          "resolved": "https://registry.npmjs.org/lodash/-/lodash-4.17.11.tgz",
          "integrity": "sha512-cQKh8igo5QUhZ7lg38DYWAxMvjSAKG0A8wGSVimP07SIUEK2UO+arSRKbRZWtelMtN5V0Hkwh5ryOto/SshYIg=="
        },
        "mime-db": {
          "version": "1.37.0",
          "resolved": "https://registry.npmjs.org/mime-db/-/mime-db-1.37.0.tgz",
          "integrity": "sha512-R3C4db6bgQhlIhPU48fUtdVmKnflq+hRdad7IyKhtFj06VPNVdk2RhiYL3UjQIlso8L+YxAtFkobT0VK+S/ybg=="
        },
        "mime-types": {
          "version": "2.1.21",
          "resolved": "https://registry.npmjs.org/mime-types/-/mime-types-2.1.21.tgz",
          "integrity": "sha512-3iL6DbwpyLzjR3xHSFNFeb9Nz/M8WDkX33t1GFQnFOllWk8pOrh/LSrB5OXlnlW5P9LH73X6loW/eogc+F5lJg==",
          "requires": {
            "mime-db": "~1.37.0"
          }
        },
        "mimic-fn": {
          "version": "1.2.0",
          "resolved": "https://registry.npmjs.org/mimic-fn/-/mimic-fn-1.2.0.tgz",
          "integrity": "sha512-jf84uxzwiuiIVKiOLpfYk7N46TSy8ubTonmneY9vrpHNAnp0QBt2BxWV9dO3/j+BoVAb+a5G6YDPW3M5HOdMWQ=="
        },
        "minimatch": {
          "version": "3.0.4",
          "resolved": "https://registry.npmjs.org/minimatch/-/minimatch-3.0.4.tgz",
          "integrity": "sha512-yJHVQEhyqPLUTgt9B83PXu6W3rx4MvvHvSUvToogpwoGDOUQ+yDrR0HRot+yOCdCO7u4hX3pWft6kWBBcqh0UA==",
          "requires": {
            "brace-expansion": "^1.1.7"
          }
        },
        "minimist": {
          "version": "0.0.8",
          "resolved": "http://registry.npmjs.org/minimist/-/minimist-0.0.8.tgz",
          "integrity": "sha1-hX/Kv8M5fSYluCKCYuhqp6ARsF0="
        },
        "minipass": {
          "version": "2.3.5",
          "resolved": "https://registry.npmjs.org/minipass/-/minipass-2.3.5.tgz",
          "integrity": "sha512-Gi1W4k059gyRbyVUZQ4mEqLm0YIUiGYfvxhF6SIlk3ui1WVxMTGfGdQ2SInh3PDrRTVvPKgULkpJtT4RH10+VA==",
          "requires": {
            "safe-buffer": "^5.1.2",
            "yallist": "^3.0.0"
          }
        },
        "minizlib": {
          "version": "1.2.1",
          "resolved": "https://registry.npmjs.org/minizlib/-/minizlib-1.2.1.tgz",
          "integrity": "sha512-7+4oTUOWKg7AuL3vloEWekXY2/D20cevzsrNT2kGWm+39J9hGTCBv8VI5Pm5lXZ/o3/mdR4f8rflAPhnQb8mPA==",
          "requires": {
            "minipass": "^2.2.1"
          }
        },
        "mkdirp": {
          "version": "0.5.1",
          "resolved": "http://registry.npmjs.org/mkdirp/-/mkdirp-0.5.1.tgz",
          "integrity": "sha1-MAV0OOrGz3+MR2fzhkjWaX11yQM=",
          "requires": {
            "minimist": "0.0.8"
          }
        },
        "ms": {
          "version": "2.1.1",
          "resolved": "https://registry.npmjs.org/ms/-/ms-2.1.1.tgz",
          "integrity": "sha512-tgp+dl5cGk28utYktBsrFqA7HKgrhgPsg6Z/EfhWI4gl1Hwq8B/GmY/0oXZ6nF8hDVesS/FpnYaD/kOWhYQvyg=="
        },
        "mute-stream": {
          "version": "0.0.7",
          "resolved": "https://registry.npmjs.org/mute-stream/-/mute-stream-0.0.7.tgz",
          "integrity": "sha1-MHXOk7whuPq0PhvE2n6BFe0ee6s="
        },
        "natural-compare": {
          "version": "1.4.0",
          "resolved": "https://registry.npmjs.org/natural-compare/-/natural-compare-1.4.0.tgz",
          "integrity": "sha1-Sr6/7tdUHywnrPspvbvRXI1bpPc="
        },
        "nice-try": {
          "version": "1.0.5",
          "resolved": "https://registry.npmjs.org/nice-try/-/nice-try-1.0.5.tgz",
          "integrity": "sha512-1nh45deeb5olNY7eX82BkPO7SSxR5SSYJiPTrTdFUVYwAl8CKMA5N9PjTYkHiRjisVcxcQ1HXdLhx2qxxJzLNQ=="
        },
        "node-downloader-helper": {
          "version": "1.0.9",
          "resolved": "https://registry.npmjs.org/node-downloader-helper/-/node-downloader-helper-1.0.9.tgz",
          "integrity": "sha512-X2cuBotLy2D3LdQAvhOAZ6IfcMGT6ssn+hCEm6yPJzhjr+S/YjyTLTxhnAe1pr5/jxGABD+b3SN8WpuBL5J2Dw=="
        },
        "node-stream-zip": {
          "version": "1.7.0",
          "resolved": "https://registry.npmjs.org/node-stream-zip/-/node-stream-zip-1.7.0.tgz",
          "integrity": "sha512-kYVtF3lK++53Bg6hZNplYVMrR7Lt0IYdLWehgoHUJLJcSwg/xd2Rm2Z7kJ5W8ZA7pdeg/DiUQDatbYwL3C7qSw=="
        },
        "oauth-sign": {
          "version": "0.9.0",
          "resolved": "https://registry.npmjs.org/oauth-sign/-/oauth-sign-0.9.0.tgz",
          "integrity": "sha512-fexhUFFPTGV8ybAtSIGbV6gOkSv8UtRbDBnAyLQw4QPKkgNlsH2ByPGtMUqdWkos6YCRmAqViwgZrJc/mRDzZQ=="
        },
        "object-assign": {
          "version": "4.1.1",
          "resolved": "https://registry.npmjs.org/object-assign/-/object-assign-4.1.1.tgz",
          "integrity": "sha1-IQmtx5ZYh8/AXLvUQsrIv7s2CGM="
        },
        "once": {
          "version": "1.4.0",
          "resolved": "https://registry.npmjs.org/once/-/once-1.4.0.tgz",
          "integrity": "sha1-WDsap3WWHUsROsF9nFC6753Xa9E=",
          "requires": {
            "wrappy": "1"
          }
        },
        "onetime": {
          "version": "2.0.1",
          "resolved": "https://registry.npmjs.org/onetime/-/onetime-2.0.1.tgz",
          "integrity": "sha1-BnQoIw/WdEOyeUsiu6UotoZ5YtQ=",
          "requires": {
            "mimic-fn": "^1.0.0"
          }
        },
        "optionator": {
          "version": "0.8.2",
          "resolved": "https://registry.npmjs.org/optionator/-/optionator-0.8.2.tgz",
          "integrity": "sha1-NkxeQJ0/TWMB1sC0wFu6UBgK62Q=",
          "requires": {
            "deep-is": "~0.1.3",
            "fast-levenshtein": "~2.0.4",
            "levn": "~0.3.0",
            "prelude-ls": "~1.1.2",
            "type-check": "~0.3.2",
            "wordwrap": "~1.0.0"
          }
        },
        "os-tmpdir": {
          "version": "1.0.2",
          "resolved": "https://registry.npmjs.org/os-tmpdir/-/os-tmpdir-1.0.2.tgz",
          "integrity": "sha1-u+Z0BseaqFxc/sdm/lc0VV36EnQ="
        },
        "path-is-absolute": {
          "version": "1.0.1",
          "resolved": "https://registry.npmjs.org/path-is-absolute/-/path-is-absolute-1.0.1.tgz",
          "integrity": "sha1-F0uSaHNVNP+8es5r9TpanhtcX18="
        },
        "path-is-inside": {
          "version": "1.0.2",
          "resolved": "https://registry.npmjs.org/path-is-inside/-/path-is-inside-1.0.2.tgz",
          "integrity": "sha1-NlQX3t5EQw0cEa9hAn+s8HS9/FM="
        },
        "path-key": {
          "version": "2.0.1",
          "resolved": "https://registry.npmjs.org/path-key/-/path-key-2.0.1.tgz",
          "integrity": "sha1-QRyttXTFoUDTpLGRDUDYDMn0C0A="
        },
        "performance-now": {
          "version": "2.1.0",
          "resolved": "https://registry.npmjs.org/performance-now/-/performance-now-2.1.0.tgz",
          "integrity": "sha1-Ywn04OX6kT7BxpMHrjZLSzd8nns="
        },
        "pluralize": {
          "version": "7.0.0",
          "resolved": "https://registry.npmjs.org/pluralize/-/pluralize-7.0.0.tgz",
          "integrity": "sha512-ARhBOdzS3e41FbkW/XWrTEtukqqLoK5+Z/4UeDaLuSW+39JPeFgs4gCGqsrJHVZX0fUrx//4OF0K1CUGwlIFow=="
        },
        "prelude-ls": {
          "version": "1.1.2",
          "resolved": "https://registry.npmjs.org/prelude-ls/-/prelude-ls-1.1.2.tgz",
          "integrity": "sha1-IZMqVJ9eUv/ZqCf1cOBL5iqX2lQ="
        },
        "prettier": {
          "version": "1.15.3",
          "resolved": "https://registry.npmjs.org/prettier/-/prettier-1.15.3.tgz",
          "integrity": "sha512-gAU9AGAPMaKb3NNSUUuhhFAS7SCO4ALTN4nRIn6PJ075Qd28Yn2Ig2ahEJWdJwJmlEBTUfC7mMUSFy8MwsOCfg=="
        },
        "prettier-linter-helpers": {
          "version": "1.0.0",
          "resolved": "https://registry.npmjs.org/prettier-linter-helpers/-/prettier-linter-helpers-1.0.0.tgz",
          "integrity": "sha512-GbK2cP9nraSSUF9N2XwUwqfzlAFlMNYYl+ShE/V+H8a9uNl/oUqB1w2EL54Jh0OlyRSd8RfWYJ3coVS4TROP2w==",
          "requires": {
            "fast-diff": "^1.1.2"
          }
        },
        "progress": {
          "version": "2.0.3",
          "resolved": "https://registry.npmjs.org/progress/-/progress-2.0.3.tgz",
          "integrity": "sha512-7PiHtLll5LdnKIMw100I+8xJXR5gW2QwWYkT6iJva0bXitZKa/XMrSbdmg3r2Xnaidz9Qumd0VPaMrZlF9V9sA=="
        },
        "psl": {
          "version": "1.1.31",
          "resolved": "https://registry.npmjs.org/psl/-/psl-1.1.31.tgz",
          "integrity": "sha512-/6pt4+C+T+wZUieKR620OpzN/LlnNKuWjy1iFLQ/UG35JqHlR/89MP1d96dUfkf6Dne3TuLQzOYEYshJ+Hx8mw=="
        },
        "punycode": {
          "version": "2.1.1",
          "resolved": "https://registry.npmjs.org/punycode/-/punycode-2.1.1.tgz",
          "integrity": "sha512-XRsRjdf+j5ml+y/6GKHPZbrF/8p2Yga0JPtdqTIY2Xe5ohJPD9saDJJLPvp9+NSBprVvevdXZybnj2cv8OEd0A=="
        },
        "qs": {
          "version": "6.5.2",
          "resolved": "https://registry.npmjs.org/qs/-/qs-6.5.2.tgz",
          "integrity": "sha512-N5ZAX4/LxJmF+7wN74pUD6qAh9/wnvdQcjq9TZjevvXzSUo7bfmw91saqMjzGS2xq91/odN2dW/WOl7qQHNDGA=="
        },
        "regexpp": {
          "version": "2.0.1",
          "resolved": "https://registry.npmjs.org/regexpp/-/regexpp-2.0.1.tgz",
          "integrity": "sha512-lv0M6+TkDVniA3aD1Eg0DVpfU/booSu7Eev3TDO/mZKHBfVjgCGTV4t4buppESEYDtkArYFOxTJWv6S5C+iaNw=="
        },
        "request": {
          "version": "2.88.0",
          "resolved": "https://registry.npmjs.org/request/-/request-2.88.0.tgz",
          "integrity": "sha512-NAqBSrijGLZdM0WZNsInLJpkJokL72XYjUpnB0iwsRgxh7dB6COrHnTBNwN0E+lHDAJzu7kLAkDeY08z2/A0hg==",
          "requires": {
            "aws-sign2": "~0.7.0",
            "aws4": "^1.8.0",
            "caseless": "~0.12.0",
            "combined-stream": "~1.0.6",
            "extend": "~3.0.2",
            "forever-agent": "~0.6.1",
            "form-data": "~2.3.2",
            "har-validator": "~5.1.0",
            "http-signature": "~1.2.0",
            "is-typedarray": "~1.0.0",
            "isstream": "~0.1.2",
            "json-stringify-safe": "~5.0.1",
            "mime-types": "~2.1.19",
            "oauth-sign": "~0.9.0",
            "performance-now": "^2.1.0",
            "qs": "~6.5.2",
            "safe-buffer": "^5.1.2",
            "tough-cookie": "~2.4.3",
            "tunnel-agent": "^0.6.0",
            "uuid": "^3.3.2"
          }
        },
        "require-uncached": {
          "version": "1.0.3",
          "resolved": "https://registry.npmjs.org/require-uncached/-/require-uncached-1.0.3.tgz",
          "integrity": "sha1-Tg1W1slmL9MeQwEcS5WqSZVUIdM=",
          "requires": {
            "caller-path": "^0.1.0",
            "resolve-from": "^1.0.0"
          }
        },
        "resolve-from": {
          "version": "1.0.1",
          "resolved": "https://registry.npmjs.org/resolve-from/-/resolve-from-1.0.1.tgz",
          "integrity": "sha1-Jsv+k10a7uq7Kbw/5a6wHpPUQiY="
        },
        "restore-cursor": {
          "version": "2.0.0",
          "resolved": "https://registry.npmjs.org/restore-cursor/-/restore-cursor-2.0.0.tgz",
          "integrity": "sha1-n37ih/gv0ybU/RYpI9YhKe7g368=",
          "requires": {
            "onetime": "^2.0.0",
            "signal-exit": "^3.0.2"
          }
        },
        "rimraf": {
          "version": "2.6.3",
          "resolved": "https://registry.npmjs.org/rimraf/-/rimraf-2.6.3.tgz",
          "integrity": "sha512-mwqeW5XsA2qAejG46gYdENaxXjx9onRNCfn7L0duuP4hCuTIi/QO7PDK07KJfp1d+izWPrzEJDcSqBa0OZQriA==",
          "requires": {
            "glob": "^7.1.3"
          }
        },
        "run-async": {
          "version": "2.3.0",
          "resolved": "https://registry.npmjs.org/run-async/-/run-async-2.3.0.tgz",
          "integrity": "sha1-A3GrSuC91yDUFm19/aZP96RFpsA=",
          "requires": {
            "is-promise": "^2.1.0"
          }
        },
        "rxjs": {
          "version": "6.4.0",
          "resolved": "https://registry.npmjs.org/rxjs/-/rxjs-6.4.0.tgz",
          "integrity": "sha512-Z9Yfa11F6B9Sg/BK9MnqnQ+aQYicPLtilXBp2yUtDt2JRCE0h26d33EnfO3ZxoNxG0T92OUucP3Ct7cpfkdFfw==",
          "requires": {
            "tslib": "^1.9.0"
          }
        },
        "safe-buffer": {
          "version": "5.1.2",
          "resolved": "https://registry.npmjs.org/safe-buffer/-/safe-buffer-5.1.2.tgz",
          "integrity": "sha512-Gd2UZBJDkXlY7GbJxfsE8/nvKkUEU1G38c1siN6QP6a9PT9MmHB8GnpscSmMJSoF8LOIrt8ud/wPtojys4G6+g=="
        },
        "safer-buffer": {
          "version": "2.1.2",
          "resolved": "https://registry.npmjs.org/safer-buffer/-/safer-buffer-2.1.2.tgz",
          "integrity": "sha512-YZo3K82SD7Riyi0E1EQPojLz7kpepnSQI9IyPbHHg1XXXevb5dJI7tpyN2ADxGcQbHG7vcyRHk0cbwqcQriUtg=="
        },
        "semver": {
          "version": "5.6.0",
          "resolved": "https://registry.npmjs.org/semver/-/semver-5.6.0.tgz",
          "integrity": "sha512-RS9R6R35NYgQn++fkDWaOmqGoj4Ek9gGs+DPxNUZKuwE183xjJroKvyo1IzVFeXvUrvmALy6FWD5xrdJT25gMg=="
        },
        "shebang-command": {
          "version": "1.2.0",
          "resolved": "https://registry.npmjs.org/shebang-command/-/shebang-command-1.2.0.tgz",
          "integrity": "sha1-RKrGW2lbAzmJaMOfNj/uXer98eo=",
          "requires": {
            "shebang-regex": "^1.0.0"
          }
        },
        "shebang-regex": {
          "version": "1.0.0",
          "resolved": "https://registry.npmjs.org/shebang-regex/-/shebang-regex-1.0.0.tgz",
          "integrity": "sha1-2kL0l0DAtC2yypcoVxyxkMmO/qM="
        },
        "signal-exit": {
          "version": "3.0.2",
          "resolved": "https://registry.npmjs.org/signal-exit/-/signal-exit-3.0.2.tgz",
          "integrity": "sha1-tf3AjxKH6hF4Yo5BXiUTK3NkbG0="
        },
        "slice-ansi": {
          "version": "2.1.0",
          "resolved": "https://registry.npmjs.org/slice-ansi/-/slice-ansi-2.1.0.tgz",
          "integrity": "sha512-Qu+VC3EwYLldKa1fCxuuvULvSJOKEgk9pi8dZeCVK7TqBfUNTH4sFkk4joj8afVSfAYgJoSOetjx9QWOJ5mYoQ==",
          "requires": {
            "ansi-styles": "^3.2.0",
            "astral-regex": "^1.0.0",
            "is-fullwidth-code-point": "^2.0.0"
          }
        },
        "sprintf-js": {
          "version": "1.0.3",
          "resolved": "https://registry.npmjs.org/sprintf-js/-/sprintf-js-1.0.3.tgz",
          "integrity": "sha1-BOaSb2YolTVPPdAVIDYzuFcpfiw="
        },
        "sshpk": {
          "version": "1.16.1",
          "resolved": "https://registry.npmjs.org/sshpk/-/sshpk-1.16.1.tgz",
          "integrity": "sha512-HXXqVUq7+pcKeLqqZj6mHFUMvXtOJt1uoUx09pFW6011inTMxqI8BA8PM95myrIyyKwdnzjdFjLiE6KBPVtJIg==",
          "requires": {
            "asn1": "~0.2.3",
            "assert-plus": "^1.0.0",
            "bcrypt-pbkdf": "^1.0.0",
            "dashdash": "^1.12.0",
            "ecc-jsbn": "~0.1.1",
            "getpass": "^0.1.1",
            "jsbn": "~0.1.0",
            "safer-buffer": "^2.0.2",
            "tweetnacl": "~0.14.0"
          }
        },
        "string-width": {
          "version": "2.1.1",
          "resolved": "https://registry.npmjs.org/string-width/-/string-width-2.1.1.tgz",
          "integrity": "sha512-nOqH59deCq9SRHlxq1Aw85Jnt4w6KvLKqWVik6oA9ZklXLNIOlqg4F2yrT1MVaTjAqvVwdfeZ7w7aCvJD7ugkw==",
          "requires": {
            "is-fullwidth-code-point": "^2.0.0",
            "strip-ansi": "^4.0.0"
          }
        },
        "strip-ansi": {
          "version": "4.0.0",
          "resolved": "https://registry.npmjs.org/strip-ansi/-/strip-ansi-4.0.0.tgz",
          "integrity": "sha1-qEeQIusaw2iocTibY1JixQXuNo8=",
          "requires": {
            "ansi-regex": "^3.0.0"
          }
        },
        "strip-json-comments": {
          "version": "2.0.1",
          "resolved": "https://registry.npmjs.org/strip-json-comments/-/strip-json-comments-2.0.1.tgz",
          "integrity": "sha1-PFMZQukIwml8DsNEhYwobHygpgo="
        },
        "supports-color": {
          "version": "5.5.0",
          "resolved": "https://registry.npmjs.org/supports-color/-/supports-color-5.5.0.tgz",
          "integrity": "sha512-QjVjwdXIt408MIiAqCX4oUKsgU2EqAGzs2Ppkm4aQYbjm+ZEWEcW4SfFNTr4uMNZma0ey4f5lgLrkB0aX0QMow==",
          "requires": {
            "has-flag": "^3.0.0"
          }
        },
        "table": {
          "version": "5.2.2",
          "resolved": "https://registry.npmjs.org/table/-/table-5.2.2.tgz",
          "integrity": "sha512-f8mJmuu9beQEDkKHLzOv4VxVYlU68NpdzjbGPl69i4Hx0sTopJuNxuzJd17iV2h24dAfa93u794OnDA5jqXvfQ==",
          "requires": {
            "ajv": "^6.6.1",
            "lodash": "^4.17.11",
            "slice-ansi": "^2.0.0",
            "string-width": "^2.1.1"
          }
        },
        "tar": {
          "version": "4.4.8",
          "resolved": "https://registry.npmjs.org/tar/-/tar-4.4.8.tgz",
          "integrity": "sha512-LzHF64s5chPQQS0IYBn9IN5h3i98c12bo4NCO7e0sGM2llXQ3p2FGC5sdENN4cTW48O915Sh+x+EXx7XW96xYQ==",
          "requires": {
            "chownr": "^1.1.1",
            "fs-minipass": "^1.2.5",
            "minipass": "^2.3.4",
            "minizlib": "^1.1.1",
            "mkdirp": "^0.5.0",
            "safe-buffer": "^5.1.2",
            "yallist": "^3.0.2"
          }
        },
        "text-table": {
          "version": "0.2.0",
          "resolved": "https://registry.npmjs.org/text-table/-/text-table-0.2.0.tgz",
          "integrity": "sha1-f17oI66AUgfACvLfSoTsP8+lcLQ="
        },
        "through": {
          "version": "2.3.8",
          "resolved": "https://registry.npmjs.org/through/-/through-2.3.8.tgz",
          "integrity": "sha1-DdTJ/6q8NXlgsbckEV1+Doai4fU="
        },
        "tmp": {
          "version": "0.0.33",
          "resolved": "https://registry.npmjs.org/tmp/-/tmp-0.0.33.tgz",
          "integrity": "sha512-jRCJlojKnZ3addtTOjdIqoRuPEKBvNXcGYqzO6zWZX8KfKEpnGY5jfggJQ3EjKuu8D4bJRr0y+cYJFmYbImXGw==",
          "requires": {
            "os-tmpdir": "~1.0.2"
          }
        },
        "toml": {
          "version": "2.3.3",
          "resolved": "https://registry.npmjs.org/toml/-/toml-2.3.3.tgz",
          "integrity": "sha512-O7L5hhSQHxuufWUdcTRPfuTh3phKfAZ/dqfxZFoxPCj2RYmpaSGLEIs016FCXItQwNr08yefUB5TSjzRYnajTA=="
        },
        "tough-cookie": {
          "version": "2.4.3",
          "resolved": "https://registry.npmjs.org/tough-cookie/-/tough-cookie-2.4.3.tgz",
          "integrity": "sha512-Q5srk/4vDM54WJsJio3XNn6K2sCG+CQ8G5Wz6bZhRZoAe/+TxjWB/GlFAnYEbkYVlON9FMk/fE3h2RLpPXo4lQ==",
          "requires": {
            "psl": "^1.1.24",
            "punycode": "^1.4.1"
          },
          "dependencies": {
            "punycode": {
              "version": "1.4.1",
              "resolved": "https://registry.npmjs.org/punycode/-/punycode-1.4.1.tgz",
              "integrity": "sha1-wNWmOycYgArY4esPpSachN1BhF4="
            }
          }
        },
        "tslib": {
          "version": "1.9.3",
          "resolved": "https://registry.npmjs.org/tslib/-/tslib-1.9.3.tgz",
          "integrity": "sha512-4krF8scpejhaOgqzBEcGM7yDIEfi0/8+8zDRZhNZZ2kjmHJ4hv3zCbQWxoJGz1iw5U0Jl0nma13xzHXcncMavQ=="
        },
        "tunnel-agent": {
          "version": "0.6.0",
          "resolved": "https://registry.npmjs.org/tunnel-agent/-/tunnel-agent-0.6.0.tgz",
          "integrity": "sha1-J6XeoGs2sEoKmWZ3SykIaPD8QP0=",
          "requires": {
            "safe-buffer": "^5.0.1"
          }
        },
        "tweetnacl": {
          "version": "0.14.5",
          "resolved": "https://registry.npmjs.org/tweetnacl/-/tweetnacl-0.14.5.tgz",
          "integrity": "sha1-WuaBd/GS1EViadEIr6k/+HQ/T2Q="
        },
        "type-check": {
          "version": "0.3.2",
          "resolved": "https://registry.npmjs.org/type-check/-/type-check-0.3.2.tgz",
          "integrity": "sha1-WITKtRLPHTVeP7eE8wgEsrUg23I=",
          "requires": {
            "prelude-ls": "~1.1.2"
          }
        },
        "uri-js": {
          "version": "4.2.2",
          "resolved": "https://registry.npmjs.org/uri-js/-/uri-js-4.2.2.tgz",
          "integrity": "sha512-KY9Frmirql91X2Qgjry0Wd4Y+YTdrdZheS8TFwvkbLWf/G5KNJDCh6pKL5OZctEW4+0Baa5idK2ZQuELRwPznQ==",
          "requires": {
            "punycode": "^2.1.0"
          }
        },
        "uuid": {
          "version": "3.3.2",
          "resolved": "https://registry.npmjs.org/uuid/-/uuid-3.3.2.tgz",
          "integrity": "sha512-yXJmeNaw3DnnKAOKJE51sL/ZaYfWJRl1pK9dr19YFCu0ObS231AB1/LbqTKRAQ5kw8A90rA6fr4riOUpTZvQZA=="
        },
        "verror": {
          "version": "1.10.0",
          "resolved": "https://registry.npmjs.org/verror/-/verror-1.10.0.tgz",
          "integrity": "sha1-OhBcoXBTr1XW4nDB+CiGguGNpAA=",
          "requires": {
            "assert-plus": "^1.0.0",
            "core-util-is": "1.0.2",
            "extsprintf": "^1.2.0"
          }
        },
        "which": {
          "version": "1.3.1",
          "resolved": "https://registry.npmjs.org/which/-/which-1.3.1.tgz",
          "integrity": "sha512-HxJdYWq1MTIQbJ3nw0cqssHoTNU267KlrDuGZ1WYlxDStUtKUhOaJmh112/TZmHxxUfuJqPXSOm7tDyas0OSIQ==",
          "requires": {
            "isexe": "^2.0.0"
          }
        },
        "wordwrap": {
          "version": "1.0.0",
          "resolved": "https://registry.npmjs.org/wordwrap/-/wordwrap-1.0.0.tgz",
          "integrity": "sha1-J1hIEIkUVqQXHI0CJkQa3pDLyus="
        },
        "wrappy": {
          "version": "1.0.2",
          "resolved": "https://registry.npmjs.org/wrappy/-/wrappy-1.0.2.tgz",
          "integrity": "sha1-tSQ9jz7BqjXxNkYFvA0QNuMKtp8="
        },
        "write": {
          "version": "0.2.1",
          "resolved": "https://registry.npmjs.org/write/-/write-0.2.1.tgz",
          "integrity": "sha1-X8A4KOJkzqP+kUVUdvejxWbLB1c=",
          "requires": {
            "mkdirp": "^0.5.1"
          }
        },
        "yallist": {
          "version": "3.0.3",
          "resolved": "https://registry.npmjs.org/yallist/-/yallist-3.0.3.tgz",
          "integrity": "sha512-S+Zk8DEWE6oKpV+vI3qWkaK+jSbIK86pCwe2IF/xwIpQ8jEuxpw9NyaGjmp9+BoJv5FV2piqCDcoCtStppiq2A=="
        }
      }
    },
    "@sitespeed.io/throttle": {
      "version": "0.5.1",
      "resolved": "https://registry.npmjs.org/@sitespeed.io/throttle/-/throttle-0.5.1.tgz",
      "integrity": "sha512-u2aNEfCKW3wNDscRMu7XZL8sDkJDtJAl2OA7mk9YF9NFCQ233iAhItLUhi2/eARL8d8xUXJ34MdpkKxErvP1YA==",
      "requires": {
        "execa": "0.10.0",
        "minimist": "1.2.0"
      },
      "dependencies": {
        "cross-spawn": {
          "version": "6.0.5",
          "resolved": "https://registry.npmjs.org/cross-spawn/-/cross-spawn-6.0.5.tgz",
          "integrity": "sha512-eTVLrBSt7fjbDygz805pMnstIs2VTBNkRm0qxZd+M7A5XDdxVRWO5MxGBXZhjY4cqLYLdtrGqRf8mBPmzwSpWQ==",
          "requires": {
            "nice-try": "^1.0.4",
            "path-key": "^2.0.1",
            "semver": "^5.5.0",
            "shebang-command": "^1.2.0",
            "which": "^1.2.9"
          }
        },
        "execa": {
          "version": "0.10.0",
          "resolved": "https://registry.npmjs.org/execa/-/execa-0.10.0.tgz",
          "integrity": "sha512-7XOMnz8Ynx1gGo/3hyV9loYNPWM94jG3+3T3Y8tsfSstFmETmENCMU/A/zj8Lyaj1lkgEepKepvd6240tBRvlw==",
          "requires": {
            "cross-spawn": "^6.0.0",
            "get-stream": "^3.0.0",
            "is-stream": "^1.1.0",
            "npm-run-path": "^2.0.0",
            "p-finally": "^1.0.0",
            "signal-exit": "^3.0.0",
            "strip-eof": "^1.0.0"
          }
        },
        "semver": {
          "version": "5.7.0",
          "resolved": "https://registry.npmjs.org/semver/-/semver-5.7.0.tgz",
          "integrity": "sha512-Ya52jSX2u7QKghxeoFGpLwCtGlt7j0oY9DYb5apt9nPlJ42ID+ulTXESnt/qAQcoSERyZ5sl3LDIOw0nAn/5DA=="
        }
      }
    },
    "@sitespeed.io/tracium": {
      "version": "0.3.3",
      "resolved": "https://registry.npmjs.org/@sitespeed.io/tracium/-/tracium-0.3.3.tgz",
      "integrity": "sha512-dNZafjM93Y+F+sfwTO5gTpsGXlnc/0Q+c2+62ViqP3gkMWvHEMSKkaEHgVJLcLg3i/g19GSIPziiKpgyne07Bw==",
      "requires": {
        "debug": "^4.1.1"
      },
      "dependencies": {
        "debug": {
          "version": "4.1.1",
          "resolved": "https://registry.npmjs.org/debug/-/debug-4.1.1.tgz",
          "integrity": "sha512-pYAIzeRo8J6KPEaJ0VWOh5Pzkbw/RetuzehGM7QRRX5he4fPHx2rdKMB256ehJCkX+XRQm16eZLqLNS8RSZXZw==",
          "requires": {
            "ms": "^2.1.1"
          }
        },
        "ms": {
          "version": "2.1.2",
          "resolved": "https://registry.npmjs.org/ms/-/ms-2.1.2.tgz",
          "integrity": "sha512-sGkPx+VjMtmA6MX27oA4FBFELFCZZ4S4XqeGOXCv68tT+jb3vk/RyaKWP0PTKyWtmLSM0b+adUTEvbs1PEaH2w=="
        }
      }
    },
    "acorn": {
      "version": "6.1.1",
      "resolved": "https://registry.npmjs.org/acorn/-/acorn-6.1.1.tgz",
      "integrity": "sha512-jPTiwtOxaHNaAPg/dmrJ/beuzLRnXtB0kQPQ8JpotKJgTB6rX6c8mlf315941pyjBSaPg8NHXS9fhP4u17DpGA==",
      "dev": true
    },
    "acorn-jsx": {
      "version": "5.0.1",
      "resolved": "https://registry.npmjs.org/acorn-jsx/-/acorn-jsx-5.0.1.tgz",
      "integrity": "sha512-HJ7CfNHrfJLlNTzIEUTj43LNWGkqpRLxm3YjAlcD0ACydk9XynzYsCBHxut+iqt+1aBXkx9UP/w/ZqMr13XIzg==",
      "dev": true
    },
    "adbkit": {
      "version": "2.11.1",
      "resolved": "https://registry.npmjs.org/adbkit/-/adbkit-2.11.1.tgz",
      "integrity": "sha512-hDTiRg9NX3HQt7WoDAPCplUpvzr4ZzQa2lq7BdTTJ/iOZ6O7YNAs6UYD8sFAiBEcYHDRIyq3cm9sZP6uZnhvXw==",
      "requires": {
        "adbkit-logcat": "^1.1.0",
        "adbkit-monkey": "~1.0.1",
        "bluebird": "~2.9.24",
        "commander": "^2.3.0",
        "debug": "~2.6.3",
        "node-forge": "^0.7.1",
        "split": "~0.3.3"
      },
      "dependencies": {
        "bluebird": {
          "version": "2.9.34",
          "resolved": "https://registry.npmjs.org/bluebird/-/bluebird-2.9.34.tgz",
          "integrity": "sha1-L3tOyAIWMoqf3evfacjUlC/v99g="
        }
      }
    },
    "adbkit-logcat": {
      "version": "1.1.0",
      "resolved": "https://registry.npmjs.org/adbkit-logcat/-/adbkit-logcat-1.1.0.tgz",
      "integrity": "sha1-Adf5sM75CTowvLOwB+//MBUIli8="
    },
    "adbkit-monkey": {
      "version": "1.0.1",
      "resolved": "https://registry.npmjs.org/adbkit-monkey/-/adbkit-monkey-1.0.1.tgz",
      "integrity": "sha1-8pG+cBou/FZ6Y/x6pq/N7TFDC+E=",
      "requires": {
        "async": "~0.2.9"
      }
    },
    "ajv": {
      "version": "6.10.0",
      "resolved": "https://registry.npmjs.org/ajv/-/ajv-6.10.0.tgz",
      "integrity": "sha512-nffhOpkymDECQyR0mnsUtoCE8RlX38G0rYP+wgLWFyZuUyuuojSSvi/+euOiQBIn63whYwYVIIH1TvE3tu4OEg==",
      "dev": true,
      "requires": {
        "fast-deep-equal": "^2.0.1",
        "fast-json-stable-stringify": "^2.0.0",
        "json-schema-traverse": "^0.4.1",
        "uri-js": "^4.2.2"
      }
    },
    "ansi-escapes": {
      "version": "3.2.0",
      "resolved": "https://registry.npmjs.org/ansi-escapes/-/ansi-escapes-3.2.0.tgz",
      "integrity": "sha512-cBhpre4ma+U0T1oM5fXg7Dy1Jw7zzwv7lt/GoCpr+hDQJoYnKVPLL4dCvSEFMmQurOQvSrwT7SL/DAlhBI97RQ==",
      "dev": true
    },
    "ansi-regex": {
      "version": "2.1.1",
      "resolved": "https://registry.npmjs.org/ansi-regex/-/ansi-regex-2.1.1.tgz",
      "integrity": "sha1-w7M6te42DYbg5ijwRorn7yfWVN8="
    },
    "ansi-styles": {
      "version": "2.2.1",
      "resolved": "https://registry.npmjs.org/ansi-styles/-/ansi-styles-2.2.1.tgz",
      "integrity": "sha1-tDLdM1i2NM914eRmQ2gkBTPB3b4="
    },
    "aproba": {
      "version": "1.2.0",
      "resolved": "https://registry.npmjs.org/aproba/-/aproba-1.2.0.tgz",
      "integrity": "sha512-Y9J6ZjXtoYh8RnXVCMOU/ttDmk1aBjunq9vO0ta5x85WDQiQfUF9sIPBITdbiiIVcBo03Hi3jMxigBtsddlXRw=="
    },
    "are-we-there-yet": {
      "version": "1.1.5",
      "resolved": "https://registry.npmjs.org/are-we-there-yet/-/are-we-there-yet-1.1.5.tgz",
      "integrity": "sha512-5hYdAkZlcG8tOLujVDTgCT+uPX0VnpAH28gWsLfzpXYm7wP6mp5Q/gYyR7YQ0cKVJcXJnl3j2kpBan13PtQf6w==",
      "requires": {
        "delegates": "^1.0.0",
        "readable-stream": "^2.0.6"
      }
    },
    "argparse": {
      "version": "1.0.10",
      "resolved": "https://registry.npmjs.org/argparse/-/argparse-1.0.10.tgz",
      "integrity": "sha512-o5Roy6tNG4SL/FOkCAN6RzjiakZS25RLYFrcMttJqbdd8BWrnA+fGz57iN5Pb06pvBGvl5gQ0B48dJlslXvoTg==",
      "dev": true,
      "requires": {
        "sprintf-js": "~1.0.2"
      }
    },
    "assertion-error": {
      "version": "1.1.0",
      "resolved": "https://registry.npmjs.org/assertion-error/-/assertion-error-1.1.0.tgz",
      "integrity": "sha512-jgsaNduz+ndvGyFt3uSuWqvy4lCnIJiovtouQN5JZHOKCS2QuhEdbcQHFhVksz2N2U9hXJo8odG7ETyWlEeuDw==",
      "dev": true
    },
    "astral-regex": {
      "version": "1.0.0",
      "resolved": "https://registry.npmjs.org/astral-regex/-/astral-regex-1.0.0.tgz",
      "integrity": "sha512-+Ryf6g3BKoRc7jfp7ad8tM4TtMiaWvbF/1/sQcZPkkS7ag3D5nMBCe2UfOTONtAkaG0tO0ij3C5Lwmf1EiyjHg==",
      "dev": true
    },
    "async": {
      "version": "0.2.10",
      "resolved": "https://registry.npmjs.org/async/-/async-0.2.10.tgz",
      "integrity": "sha1-trvgsGdLnXGXCMo43owjfLUmw9E="
    },
    "async-limiter": {
      "version": "1.0.0",
      "resolved": "https://registry.npmjs.org/async-limiter/-/async-limiter-1.0.0.tgz",
      "integrity": "sha512-jp/uFnooOiO+L211eZOoSyzpOITMXx1rBITauYykG3BRYPu8h0UcxsPNB04RR5vo4Tyz3+ay17tR6JVf9qzYWg=="
    },
    "balanced-match": {
      "version": "1.0.0",
      "resolved": "https://registry.npmjs.org/balanced-match/-/balanced-match-1.0.0.tgz",
      "integrity": "sha1-ibTRmasr7kneFk6gK4nORi1xt2c="
    },
    "bl": {
      "version": "1.2.2",
      "resolved": "https://registry.npmjs.org/bl/-/bl-1.2.2.tgz",
      "integrity": "sha512-e8tQYnZodmebYDWGH7KMRvtzKXaJHx3BbilrgZCfvyLUYdKpK1t5PSPmpkny/SgiTSCnjfLW7v5rlONXVFkQEA==",
      "requires": {
        "readable-stream": "^2.3.5",
        "safe-buffer": "^5.1.1"
      },
      "dependencies": {
        "process-nextick-args": {
          "version": "2.0.0",
          "resolved": "https://registry.npmjs.org/process-nextick-args/-/process-nextick-args-2.0.0.tgz",
          "integrity": "sha512-MtEC1TqN0EU5nephaJ4rAtThHtC86dNN9qCuEhtshvpVBkAW5ZO7BASN9REnF9eoXGcRub+pFuKEpOHE+HbEMw=="
        },
        "readable-stream": {
          "version": "2.3.6",
          "resolved": "https://registry.npmjs.org/readable-stream/-/readable-stream-2.3.6.tgz",
          "integrity": "sha512-tQtKA9WIAhBF3+VLAseyMqZeBjW0AHJoxOtYqSUZNJxauErmLbVm2FW1y+J/YA9dUrAC39ITejlZWhVIwawkKw==",
          "requires": {
            "core-util-is": "~1.0.0",
            "inherits": "~2.0.3",
            "isarray": "~1.0.0",
            "process-nextick-args": "~2.0.0",
            "safe-buffer": "~5.1.1",
            "string_decoder": "~1.1.1",
            "util-deprecate": "~1.0.1"
          }
        },
        "string_decoder": {
          "version": "1.1.1",
          "resolved": "https://registry.npmjs.org/string_decoder/-/string_decoder-1.1.1.tgz",
          "integrity": "sha512-n/ShnvDi6FHbbVfviro+WojiFzv+s8MPMHBczVePfUpDJLwoLT0ht1l4YwBCbi8pJAveEEdnkHyPyTP/mzRfwg==",
          "requires": {
            "safe-buffer": "~5.1.0"
          }
        }
      }
    },
    "bluebird": {
      "version": "3.5.4",
      "resolved": "https://registry.npmjs.org/bluebird/-/bluebird-3.5.4.tgz",
      "integrity": "sha512-FG+nFEZChJrbQ9tIccIfZJBz3J7mLrAhxakAbnrJWn8d7aKOC+LWifa0G+p4ZqKp4y13T7juYvdhq9NzKdsrjw==",
      "dev": true
    },
    "brace-expansion": {
      "version": "1.1.8",
      "resolved": "https://registry.npmjs.org/brace-expansion/-/brace-expansion-1.1.8.tgz",
      "integrity": "sha1-wHshHHyVLsH479Uad+8NHTmQopI=",
      "requires": {
        "balanced-match": "^1.0.0",
        "concat-map": "0.0.1"
      }
    },
    "browser-stdout": {
      "version": "1.3.1",
      "resolved": "https://registry.npmjs.org/browser-stdout/-/browser-stdout-1.3.1.tgz",
      "integrity": "sha512-qhAVI1+Av2X7qelOfAIYwXONood6XlZE/fXaBSmW/T5SzLAmCgzi+eiWE7fUvbHaeNBQH13UftjpXxsfLkMpgw==",
      "dev": true
    },
    "buffer-alloc": {
      "version": "1.2.0",
      "resolved": "https://registry.npmjs.org/buffer-alloc/-/buffer-alloc-1.2.0.tgz",
      "integrity": "sha512-CFsHQgjtW1UChdXgbyJGtnm+O/uLQeZdtbDo8mfUgYXCHSM1wgrVxXm6bSyrUuErEb+4sYVGCzASBRot7zyrow==",
      "requires": {
        "buffer-alloc-unsafe": "^1.1.0",
        "buffer-fill": "^1.0.0"
      }
    },
    "buffer-alloc-unsafe": {
      "version": "1.1.0",
      "resolved": "https://registry.npmjs.org/buffer-alloc-unsafe/-/buffer-alloc-unsafe-1.1.0.tgz",
      "integrity": "sha512-TEM2iMIEQdJ2yjPJoSIsldnleVaAk1oW3DBVUykyOLsEsFmEc9kn+SFFPz+gl54KQNxlDnAwCXosOS9Okx2xAg=="
    },
    "buffer-fill": {
      "version": "1.0.0",
      "resolved": "https://registry.npmjs.org/buffer-fill/-/buffer-fill-1.0.0.tgz",
      "integrity": "sha1-+PeLdniYiO858gXNY39o5wISKyw="
    },
    "buffer-from": {
      "version": "1.0.0",
      "resolved": "https://registry.npmjs.org/buffer-from/-/buffer-from-1.0.0.tgz",
      "integrity": "sha512-83apNb8KK0Se60UE1+4Ukbe3HbfELJ6UlI4ldtOGs7So4KD26orJM8hIY9lxdzP+UpItH1Yh/Y8GUvNFWFFRxA==",
      "dev": true
    },
    "callsites": {
      "version": "3.1.0",
      "resolved": "https://registry.npmjs.org/callsites/-/callsites-3.1.0.tgz",
      "integrity": "sha512-P8BjAsXvZS+VIDUI11hHCQEv74YT67YUi5JJFNWIqL235sBmjX4+qx9Muvls5ivyNENctx46xQLQ3aTuE7ssaQ==",
      "dev": true
    },
    "camelcase": {
      "version": "5.3.1",
      "resolved": "https://registry.npmjs.org/camelcase/-/camelcase-5.3.1.tgz",
      "integrity": "sha512-L28STB170nwWS63UjtlEOE3dldQApaJXZkOI1uMFfzf3rRuPegHaHesyee+YxQ+W6SvRDQV6UrdOdRiR153wJg=="
    },
    "chai": {
      "version": "4.2.0",
      "resolved": "https://registry.npmjs.org/chai/-/chai-4.2.0.tgz",
      "integrity": "sha512-XQU3bhBukrOsQCuwZndwGcCVQHyZi53fQ6Ys1Fym7E4olpIqqZZhhoFJoaKVvV17lWQoXYwgWN2nF5crA8J2jw==",
      "dev": true,
      "requires": {
        "assertion-error": "^1.1.0",
        "check-error": "^1.0.2",
        "deep-eql": "^3.0.1",
        "get-func-name": "^2.0.0",
        "pathval": "^1.1.0",
        "type-detect": "^4.0.5"
      }
    },
    "chai-as-promised": {
      "version": "7.1.1",
      "resolved": "https://registry.npmjs.org/chai-as-promised/-/chai-as-promised-7.1.1.tgz",
      "integrity": "sha512-azL6xMoi+uxu6z4rhWQ1jbdUhOMhis2PvscD/xjLqNMkv3BPPp2JyyuTHOrf9BOosGpNQ11v6BKv/g57RXbiaA==",
      "dev": true,
      "requires": {
        "check-error": "^1.0.2"
      }
    },
    "chalk": {
      "version": "1.1.3",
      "resolved": "https://registry.npmjs.org/chalk/-/chalk-1.1.3.tgz",
      "integrity": "sha1-qBFcVeSnAv5NFQq9OHKCKn4J/Jg=",
      "requires": {
        "ansi-styles": "^2.2.1",
        "escape-string-regexp": "^1.0.2",
        "has-ansi": "^2.0.0",
        "strip-ansi": "^3.0.0",
        "supports-color": "^2.0.0"
      }
    },
    "chardet": {
      "version": "0.7.0",
      "resolved": "https://registry.npmjs.org/chardet/-/chardet-0.7.0.tgz",
      "integrity": "sha512-mT8iDcrh03qDGRRmoA2hmBJnxpllMR+0/0qlzjqZES6NdiWDcZkCNAk4rPFZ9Q85r27unkiNNg8ZOiwZXBHwcA==",
      "dev": true
    },
    "check-error": {
      "version": "1.0.2",
      "resolved": "https://registry.npmjs.org/check-error/-/check-error-1.0.2.tgz",
      "integrity": "sha1-V00xLt2Iu13YkS6Sht1sCu1KrII=",
      "dev": true
    },
    "chownr": {
      "version": "1.1.1",
      "resolved": "https://registry.npmjs.org/chownr/-/chownr-1.1.1.tgz",
      "integrity": "sha512-j38EvO5+LHX84jlo6h4UzmOwi0UgW61WRyPtJz4qaadK5eY3BTS5TY/S1Stc3Uk2lIM6TPevAlULiEJwie860g=="
    },
    "chrome-har": {
      "version": "0.9.1",
      "resolved": "https://registry.npmjs.org/chrome-har/-/chrome-har-0.9.1.tgz",
      "integrity": "sha512-BBRqtwNqTCv8Wt1XDDkf4i5uAlzWrM+vbJI3rL//ED7YVcRtoB8p+sfUQM1YJywPQTKK7+WtIvFYLlkXpWar2g==",
      "requires": {
        "dayjs": "1.7.7",
        "debug": "3.1.0",
        "tough-cookie": "2.3.4",
        "uuid": "3.2.1"
      },
      "dependencies": {
        "dayjs": {
          "version": "1.7.7",
          "resolved": "https://registry.npmjs.org/dayjs/-/dayjs-1.7.7.tgz",
          "integrity": "sha512-Qlkiu0NNDpYwhk0syK4ImvAl/5YnsEMkvC2O123INviGeOA3Q8s5VyVkZzmN5SC7Wv9bb1+rfwO+uSqtHB4UWw=="
        },
        "debug": {
          "version": "3.1.0",
          "resolved": "https://registry.npmjs.org/debug/-/debug-3.1.0.tgz",
          "integrity": "sha512-OX8XqP7/1a9cqkxYw2yXss15f26NKWBpDXQd0/uK/KPqdQhxbPa994hnzjcE2VqQpDslf55723cKPUOGSmMY3g==",
          "requires": {
            "ms": "2.0.0"
          }
        }
      }
    },
    "chrome-remote-interface": {
      "version": "0.27.2",
      "resolved": "https://registry.npmjs.org/chrome-remote-interface/-/chrome-remote-interface-0.27.2.tgz",
      "integrity": "sha512-pVLljQ29SAx8KIv5tSa9sIf8GrEsAZdPJoeWOmY3/nrIzFmE+EryNNHvDkddGod0cmAFTv+GmPG0uvzxi2NWsA==",
      "requires": {
        "commander": "2.11.x",
        "ws": "^6.1.0"
      }
    },
    "cli-cursor": {
      "version": "2.1.0",
      "resolved": "https://registry.npmjs.org/cli-cursor/-/cli-cursor-2.1.0.tgz",
      "integrity": "sha1-s12sN2R5+sw+lHR9QdDQ9SOP/LU=",
      "dev": true,
      "requires": {
        "restore-cursor": "^2.0.0"
      }
    },
    "cli-width": {
      "version": "2.2.0",
      "resolved": "https://registry.npmjs.org/cli-width/-/cli-width-2.2.0.tgz",
      "integrity": "sha1-/xnt6Kml5XkyQUewwR8PvLq+1jk=",
      "dev": true
    },
    "cliui": {
      "version": "5.0.0",
      "resolved": "https://registry.npmjs.org/cliui/-/cliui-5.0.0.tgz",
      "integrity": "sha512-PYeGSEmmHM6zvoef2w8TPzlrnNpXIjTipYK780YswmIP9vjxmd6Y2a3CB2Ks6/AU8NHjZugXvo8w3oWM2qnwXA==",
      "requires": {
        "string-width": "^3.1.0",
        "strip-ansi": "^5.2.0",
        "wrap-ansi": "^5.1.0"
      },
      "dependencies": {
        "ansi-regex": {
          "version": "4.1.0",
          "resolved": "https://registry.npmjs.org/ansi-regex/-/ansi-regex-4.1.0.tgz",
          "integrity": "sha512-1apePfXM1UOSqw0o9IiFAovVz9M5S1Dg+4TrDwfMewQ6p/rmMueb7tWZjQ1rx4Loy1ArBggoqGpfqqdI4rondg=="
        },
        "is-fullwidth-code-point": {
          "version": "2.0.0",
          "resolved": "https://registry.npmjs.org/is-fullwidth-code-point/-/is-fullwidth-code-point-2.0.0.tgz",
          "integrity": "sha1-o7MKXE8ZkYMWeqq5O+764937ZU8="
        },
        "string-width": {
          "version": "3.1.0",
          "resolved": "https://registry.npmjs.org/string-width/-/string-width-3.1.0.tgz",
          "integrity": "sha512-vafcv6KjVZKSgz06oM/H6GDBrAtz8vdhQakGjFIvNrHA6y3HCF1CInLy+QLq8dTJPQ1b+KDUqDFctkdRW44e1w==",
          "requires": {
            "emoji-regex": "^7.0.1",
            "is-fullwidth-code-point": "^2.0.0",
            "strip-ansi": "^5.1.0"
          }
        },
        "strip-ansi": {
          "version": "5.2.0",
          "resolved": "https://registry.npmjs.org/strip-ansi/-/strip-ansi-5.2.0.tgz",
          "integrity": "sha512-DuRs1gKbBqsMKIZlrffwlug8MHkcnpjs5VPmL1PAh+mA30U0DTotfDZ0d2UUsXpPmPmMMJ6W773MaA3J+lbiWA==",
          "requires": {
            "ansi-regex": "^4.1.0"
          }
        }
      }
    },
    "code-point-at": {
      "version": "1.1.0",
      "resolved": "https://registry.npmjs.org/code-point-at/-/code-point-at-1.1.0.tgz",
      "integrity": "sha1-DQcLTQQ6W+ozovGkDi7bPZpMz3c="
    },
    "color": {
      "version": "3.1.1",
      "resolved": "https://registry.npmjs.org/color/-/color-3.1.1.tgz",
      "integrity": "sha512-PvUltIXRjehRKPSy89VnDWFKY58xyhTLyxIg21vwQBI6qLwZNPmC8k3C1uytIgFKEpOIzN4y32iPm8231zFHIg==",
      "requires": {
        "color-convert": "^1.9.1",
        "color-string": "^1.5.2"
      }
    },
    "color-convert": {
      "version": "1.9.1",
      "resolved": "https://registry.npmjs.org/color-convert/-/color-convert-1.9.1.tgz",
      "integrity": "sha1-wSYRB66y8pTr/+ye2eytUppgl+0=",
      "requires": {
        "color-name": "^1.1.1"
      }
    },
    "color-name": {
      "version": "1.1.3",
      "resolved": "https://registry.npmjs.org/color-name/-/color-name-1.1.3.tgz",
      "integrity": "sha1-p9BVi9icQveV3UIyj3QIMcpTvCU="
    },
    "color-string": {
      "version": "1.5.3",
      "resolved": "https://registry.npmjs.org/color-string/-/color-string-1.5.3.tgz",
      "integrity": "sha512-dC2C5qeWoYkxki5UAXapdjqO672AM4vZuPGRQfO8b5HKuKGBbKWpITyDYN7TOFKvRW7kOgAn3746clDBMDJyQw==",
      "requires": {
        "color-name": "^1.0.0",
        "simple-swizzle": "^0.2.2"
      }
    },
    "commander": {
      "version": "2.11.0",
      "resolved": "https://registry.npmjs.org/commander/-/commander-2.11.0.tgz",
      "integrity": "sha1-FXFS/R56bI2YpbcVzzdt+SgARWM="
    },
    "concat-map": {
      "version": "0.0.1",
      "resolved": "https://registry.npmjs.org/concat-map/-/concat-map-0.0.1.tgz",
      "integrity": "sha1-2Klr13/Wjfd5OnMDajug1UBdR3s="
    },
    "console-control-strings": {
      "version": "1.1.0",
      "resolved": "https://registry.npmjs.org/console-control-strings/-/console-control-strings-1.1.0.tgz",
      "integrity": "sha1-PXz0Rk22RG6mRL9LOVB/mFEAjo4="
    },
    "core-util-is": {
      "version": "1.0.2",
      "resolved": "https://registry.npmjs.org/core-util-is/-/core-util-is-1.0.2.tgz",
      "integrity": "sha1-tf1UIgqivFq1eqtxQMlAdUUDwac="
    },
    "cross-spawn": {
      "version": "6.0.5",
      "resolved": "https://registry.npmjs.org/cross-spawn/-/cross-spawn-6.0.5.tgz",
      "integrity": "sha512-eTVLrBSt7fjbDygz805pMnstIs2VTBNkRm0qxZd+M7A5XDdxVRWO5MxGBXZhjY4cqLYLdtrGqRf8mBPmzwSpWQ==",
      "dev": true,
      "requires": {
        "nice-try": "^1.0.4",
        "path-key": "^2.0.1",
        "semver": "^5.5.0",
        "shebang-command": "^1.2.0",
        "which": "^1.2.9"
      },
      "dependencies": {
        "semver": {
          "version": "5.7.0",
          "resolved": "https://registry.npmjs.org/semver/-/semver-5.7.0.tgz",
          "integrity": "sha512-Ya52jSX2u7QKghxeoFGpLwCtGlt7j0oY9DYb5apt9nPlJ42ID+ulTXESnt/qAQcoSERyZ5sl3LDIOw0nAn/5DA==",
          "dev": true
        }
      }
    },
    "dayjs": {
      "version": "1.8.14",
      "resolved": "https://registry.npmjs.org/dayjs/-/dayjs-1.8.14.tgz",
      "integrity": "sha512-AVhDmRTe541iWirnoeFSSDDGvCT6HWaNQ4z2WmmzXMGZj6ph6ydao2teKq/eUtR43GPJXlYFD+C/SotG1P9wUQ=="
    },
    "dbug": {
      "version": "0.4.2",
      "resolved": "https://registry.npmjs.org/dbug/-/dbug-0.4.2.tgz",
      "integrity": "sha1-MrSzEF6IYQQ6b5rHVdgOVC02WzE="
    },
    "debug": {
      "version": "2.6.9",
      "resolved": "https://registry.npmjs.org/debug/-/debug-2.6.9.tgz",
      "integrity": "sha512-bC7ElrdJaJnPbAP+1EotYvqZsb3ecl5wi6Bfi6BJTUcNowp6cvspg0jXznRTKDjm/E7AdgFBVeAPVMNcKGsHMA==",
      "requires": {
        "ms": "2.0.0"
      }
    },
    "decamelize": {
      "version": "1.2.0",
      "resolved": "https://registry.npmjs.org/decamelize/-/decamelize-1.2.0.tgz",
      "integrity": "sha1-9lNNFRSCabIDUue+4m9QH5oZEpA="
    },
    "decompress-response": {
      "version": "3.3.0",
      "resolved": "https://registry.npmjs.org/decompress-response/-/decompress-response-3.3.0.tgz",
      "integrity": "sha1-gKTdMjdIOEv6JICDYirt7Jgq3/M=",
      "requires": {
        "mimic-response": "^1.0.0"
      }
    },
    "deep-eql": {
      "version": "3.0.1",
      "resolved": "https://registry.npmjs.org/deep-eql/-/deep-eql-3.0.1.tgz",
      "integrity": "sha512-+QeIQyN5ZuO+3Uk5DYh6/1eKO0m0YmJFGNmFHGACpf1ClL1nmlV/p4gNgbl2pJGxgXb4faqo6UE+M5ACEMyVcw==",
      "dev": true,
      "requires": {
        "type-detect": "^4.0.0"
      }
    },
    "deep-extend": {
      "version": "0.6.0",
      "resolved": "https://registry.npmjs.org/deep-extend/-/deep-extend-0.6.0.tgz",
      "integrity": "sha512-LOHxIOaPYdHlJRtCQfDIVZtfw/ufM8+rVj649RIHzcm/vGwQRXFt6OPqIFWsm2XEMrNIEtWR64sY1LEKD2vAOA=="
    },
    "deep-is": {
      "version": "0.1.3",
      "resolved": "https://registry.npmjs.org/deep-is/-/deep-is-0.1.3.tgz",
      "integrity": "sha1-s2nW+128E+7PUk+RsHD+7cNXzzQ=",
      "dev": true
    },
    "delegates": {
      "version": "1.0.0",
      "resolved": "https://registry.npmjs.org/delegates/-/delegates-1.0.0.tgz",
      "integrity": "sha1-hMbhWbgZBP3KWaDvRM2HDTElD5o="
    },
    "detect-libc": {
      "version": "1.0.3",
      "resolved": "https://registry.npmjs.org/detect-libc/-/detect-libc-1.0.3.tgz",
      "integrity": "sha1-+hN8S9aY7fVc1c0CrFWfkaTEups="
    },
    "diff": {
      "version": "3.5.0",
      "resolved": "https://registry.npmjs.org/diff/-/diff-3.5.0.tgz",
      "integrity": "sha512-A46qtFgd+g7pDZinpnwiRJtxbC1hpgf0uzP3iG89scHk0AUC7A1TGxf5OiiOUv/JMZR8GOt8hL900hV0bOy5xA==",
      "dev": true
    },
    "doctrine": {
      "version": "3.0.0",
      "resolved": "https://registry.npmjs.org/doctrine/-/doctrine-3.0.0.tgz",
      "integrity": "sha512-yS+Q5i3hBf7GBkd4KG8a7eBNNWNGLTaEwwYWUijIYM7zrlYDM0BFXHjjPWlWZ1Rg7UaddZeIDmi9jF3HmqiQ2w==",
      "dev": true,
      "requires": {
        "esutils": "^2.0.2"
      }
    },
    "emoji-regex": {
      "version": "7.0.3",
      "resolved": "https://registry.npmjs.org/emoji-regex/-/emoji-regex-7.0.3.tgz",
      "integrity": "sha512-CwBLREIQ7LvYFB0WyRvwhq5N5qPhc6PMjD6bYggFlI5YyDgl+0vxq5VHbMOFqLg7hfWzmu8T5Z1QofhmTIhItA=="
    },
    "end-of-stream": {
      "version": "1.4.1",
      "resolved": "https://registry.npmjs.org/end-of-stream/-/end-of-stream-1.4.1.tgz",
      "integrity": "sha512-1MkrZNvWTKCaigbn+W15elq2BB/L22nqrSY5DKlo3X6+vclJm8Bb5djXJBmEX6fS3+zCh/F4VBK5Z2KxJt4s2Q==",
      "requires": {
        "once": "^1.4.0"
      }
    },
    "escape-string-regexp": {
      "version": "1.0.5",
      "resolved": "https://registry.npmjs.org/escape-string-regexp/-/escape-string-regexp-1.0.5.tgz",
      "integrity": "sha1-G2HAViGQqN/2rjuyzwIAyhMLhtQ="
    },
    "eslint": {
      "version": "5.16.0",
      "resolved": "https://registry.npmjs.org/eslint/-/eslint-5.16.0.tgz",
      "integrity": "sha512-S3Rz11i7c8AA5JPv7xAH+dOyq/Cu/VXHiHXBPOU1k/JAM5dXqQPt3qcrhpHSorXmrpu2g0gkIBVXAqCpzfoZIg==",
      "dev": true,
      "requires": {
        "@babel/code-frame": "^7.0.0",
        "ajv": "^6.9.1",
        "chalk": "^2.1.0",
        "cross-spawn": "^6.0.5",
        "debug": "^4.0.1",
        "doctrine": "^3.0.0",
        "eslint-scope": "^4.0.3",
        "eslint-utils": "^1.3.1",
        "eslint-visitor-keys": "^1.0.0",
        "espree": "^5.0.1",
        "esquery": "^1.0.1",
        "esutils": "^2.0.2",
        "file-entry-cache": "^5.0.1",
        "functional-red-black-tree": "^1.0.1",
        "glob": "^7.1.2",
        "globals": "^11.7.0",
        "ignore": "^4.0.6",
        "import-fresh": "^3.0.0",
        "imurmurhash": "^0.1.4",
        "inquirer": "^6.2.2",
        "js-yaml": "^3.13.0",
        "json-stable-stringify-without-jsonify": "^1.0.1",
        "levn": "^0.3.0",
        "lodash": "^4.17.11",
        "minimatch": "^3.0.4",
        "mkdirp": "^0.5.1",
        "natural-compare": "^1.4.0",
        "optionator": "^0.8.2",
        "path-is-inside": "^1.0.2",
        "progress": "^2.0.0",
        "regexpp": "^2.0.1",
        "semver": "^5.5.1",
        "strip-ansi": "^4.0.0",
        "strip-json-comments": "^2.0.1",
        "table": "^5.2.3",
        "text-table": "^0.2.0"
      },
      "dependencies": {
        "ansi-regex": {
          "version": "3.0.0",
          "resolved": "https://registry.npmjs.org/ansi-regex/-/ansi-regex-3.0.0.tgz",
          "integrity": "sha1-7QMXwyIGT3lGbAKWa922Bas32Zg=",
          "dev": true
        },
        "ansi-styles": {
          "version": "3.2.1",
          "resolved": "https://registry.npmjs.org/ansi-styles/-/ansi-styles-3.2.1.tgz",
          "integrity": "sha512-VT0ZI6kZRdTh8YyJw3SMbYm/u+NqfsAxEpWO0Pf9sq8/e94WxxOpPKx9FR1FlyCtOVDNOQ+8ntlqFxiRc+r5qA==",
          "dev": true,
          "requires": {
            "color-convert": "^1.9.0"
          }
        },
        "chalk": {
          "version": "2.4.2",
          "resolved": "https://registry.npmjs.org/chalk/-/chalk-2.4.2.tgz",
          "integrity": "sha512-Mti+f9lpJNcwF4tWV8/OrTTtF1gZi+f8FqlyAdouralcFWFQWF2+NgCHShjkCb+IFBLq9buZwE1xckQU4peSuQ==",
          "dev": true,
          "requires": {
            "ansi-styles": "^3.2.1",
            "escape-string-regexp": "^1.0.5",
            "supports-color": "^5.3.0"
          }
        },
        "debug": {
          "version": "4.1.1",
          "resolved": "https://registry.npmjs.org/debug/-/debug-4.1.1.tgz",
          "integrity": "sha512-pYAIzeRo8J6KPEaJ0VWOh5Pzkbw/RetuzehGM7QRRX5he4fPHx2rdKMB256ehJCkX+XRQm16eZLqLNS8RSZXZw==",
          "dev": true,
          "requires": {
            "ms": "^2.1.1"
          }
        },
        "ms": {
          "version": "2.1.1",
          "resolved": "https://registry.npmjs.org/ms/-/ms-2.1.1.tgz",
          "integrity": "sha512-tgp+dl5cGk28utYktBsrFqA7HKgrhgPsg6Z/EfhWI4gl1Hwq8B/GmY/0oXZ6nF8hDVesS/FpnYaD/kOWhYQvyg==",
          "dev": true
        },
        "semver": {
          "version": "5.7.0",
          "resolved": "https://registry.npmjs.org/semver/-/semver-5.7.0.tgz",
          "integrity": "sha512-Ya52jSX2u7QKghxeoFGpLwCtGlt7j0oY9DYb5apt9nPlJ42ID+ulTXESnt/qAQcoSERyZ5sl3LDIOw0nAn/5DA==",
          "dev": true
        },
        "strip-ansi": {
          "version": "4.0.0",
          "resolved": "https://registry.npmjs.org/strip-ansi/-/strip-ansi-4.0.0.tgz",
          "integrity": "sha1-qEeQIusaw2iocTibY1JixQXuNo8=",
          "dev": true,
          "requires": {
            "ansi-regex": "^3.0.0"
          }
        },
        "supports-color": {
          "version": "5.5.0",
          "resolved": "https://registry.npmjs.org/supports-color/-/supports-color-5.5.0.tgz",
          "integrity": "sha512-QjVjwdXIt408MIiAqCX4oUKsgU2EqAGzs2Ppkm4aQYbjm+ZEWEcW4SfFNTr4uMNZma0ey4f5lgLrkB0aX0QMow==",
          "dev": true,
          "requires": {
            "has-flag": "^3.0.0"
          }
        }
      }
    },
    "eslint-config-prettier": {
      "version": "4.2.0",
      "resolved": "https://registry.npmjs.org/eslint-config-prettier/-/eslint-config-prettier-4.2.0.tgz",
      "integrity": "sha512-y0uWc/FRfrHhpPZCYflWC8aE0KRJRY04rdZVfl8cL3sEZmOYyaBdhdlQPjKZBnuRMyLVK+JUZr7HaZFClQiH4w==",
      "dev": true,
      "requires": {
        "get-stdin": "^6.0.0"
      }
    },
    "eslint-plugin-prettier": {
      "version": "3.0.1",
      "resolved": "https://registry.npmjs.org/eslint-plugin-prettier/-/eslint-plugin-prettier-3.0.1.tgz",
      "integrity": "sha512-/PMttrarPAY78PLvV3xfWibMOdMDl57hmlQ2XqFeA37wd+CJ7WSxV7txqjVPHi/AAFKd2lX0ZqfsOc/i5yFCSQ==",
      "dev": true,
      "requires": {
        "prettier-linter-helpers": "^1.0.0"
      }
    },
    "eslint-scope": {
      "version": "4.0.3",
      "resolved": "https://registry.npmjs.org/eslint-scope/-/eslint-scope-4.0.3.tgz",
      "integrity": "sha512-p7VutNr1O/QrxysMo3E45FjYDTeXBy0iTltPFNSqKAIfjDSXC+4dj+qfyuD8bfAXrW/y6lW3O76VaYNPKfpKrg==",
      "dev": true,
      "requires": {
        "esrecurse": "^4.1.0",
        "estraverse": "^4.1.1"
      }
    },
    "eslint-utils": {
      "version": "1.3.1",
      "resolved": "https://registry.npmjs.org/eslint-utils/-/eslint-utils-1.3.1.tgz",
      "integrity": "sha512-Z7YjnIldX+2XMcjr7ZkgEsOj/bREONV60qYeB/bjMAqqqZ4zxKyWX+BOUkdmRmA9riiIPVvo5x86m5elviOk0Q==",
      "dev": true
    },
    "eslint-visitor-keys": {
      "version": "1.0.0",
      "resolved": "https://registry.npmjs.org/eslint-visitor-keys/-/eslint-visitor-keys-1.0.0.tgz",
      "integrity": "sha512-qzm/XxIbxm/FHyH341ZrbnMUpe+5Bocte9xkmFMzPMjRaZMcXww+MpBptFvtU+79L362nqiLhekCxCxDPaUMBQ==",
      "dev": true
    },
    "espree": {
      "version": "5.0.1",
      "resolved": "https://registry.npmjs.org/espree/-/espree-5.0.1.tgz",
      "integrity": "sha512-qWAZcWh4XE/RwzLJejfcofscgMc9CamR6Tn1+XRXNzrvUSSbiAjGOI/fggztjIi7y9VLPqnICMIPiGyr8JaZ0A==",
      "dev": true,
      "requires": {
        "acorn": "^6.0.7",
        "acorn-jsx": "^5.0.0",
        "eslint-visitor-keys": "^1.0.0"
      }
    },
    "esprima": {
      "version": "4.0.1",
      "resolved": "https://registry.npmjs.org/esprima/-/esprima-4.0.1.tgz",
      "integrity": "sha512-eGuFFw7Upda+g4p+QHvnW0RyTX/SVeJBDM/gCtMARO0cLuT2HcEKnTPvhjV6aGeqrCB/sbNop0Kszm0jsaWU4A==",
      "dev": true
    },
    "esquery": {
      "version": "1.0.1",
      "resolved": "https://registry.npmjs.org/esquery/-/esquery-1.0.1.tgz",
      "integrity": "sha512-SmiyZ5zIWH9VM+SRUReLS5Q8a7GxtRdxEBVZpm98rJM7Sb+A9DVCndXfkeFUd3byderg+EbDkfnevfCwynWaNA==",
      "dev": true,
      "requires": {
        "estraverse": "^4.0.0"
      }
    },
    "esrecurse": {
      "version": "4.2.1",
      "resolved": "https://registry.npmjs.org/esrecurse/-/esrecurse-4.2.1.tgz",
      "integrity": "sha512-64RBB++fIOAXPw3P9cy89qfMlvZEXZkqqJkjqqXIvzP5ezRZjW+lPWjw35UX/3EhUPFYbg5ER4JYgDw4007/DQ==",
      "dev": true,
      "requires": {
        "estraverse": "^4.1.0"
      }
    },
    "estraverse": {
      "version": "4.2.0",
      "resolved": "https://registry.npmjs.org/estraverse/-/estraverse-4.2.0.tgz",
      "integrity": "sha1-De4/7TH81GlhjOc0IJn8GvoL2xM=",
      "dev": true
    },
    "esutils": {
      "version": "2.0.2",
      "resolved": "https://registry.npmjs.org/esutils/-/esutils-2.0.2.tgz",
      "integrity": "sha1-Cr9PHKpbyx96nYrMbepPqqBLrJs=",
      "dev": true
    },
    "execa": {
      "version": "1.0.0",
      "resolved": "https://registry.npmjs.org/execa/-/execa-1.0.0.tgz",
      "integrity": "sha512-adbxcyWV46qiHyvSp50TKt05tB4tK3HcmF7/nxfAdhnox83seTDbwnaqKO4sXRy7roHAIFqJP/Rw/AuEbX61LA==",
      "requires": {
        "cross-spawn": "^6.0.0",
        "get-stream": "^4.0.0",
        "is-stream": "^1.1.0",
        "npm-run-path": "^2.0.0",
        "p-finally": "^1.0.0",
        "signal-exit": "^3.0.0",
        "strip-eof": "^1.0.0"
      },
      "dependencies": {
        "cross-spawn": {
          "version": "6.0.5",
          "resolved": "https://registry.npmjs.org/cross-spawn/-/cross-spawn-6.0.5.tgz",
          "integrity": "sha512-eTVLrBSt7fjbDygz805pMnstIs2VTBNkRm0qxZd+M7A5XDdxVRWO5MxGBXZhjY4cqLYLdtrGqRf8mBPmzwSpWQ==",
          "requires": {
            "nice-try": "^1.0.4",
            "path-key": "^2.0.1",
            "semver": "^5.5.0",
            "shebang-command": "^1.2.0",
            "which": "^1.2.9"
          }
        },
        "get-stream": {
          "version": "4.1.0",
          "resolved": "https://registry.npmjs.org/get-stream/-/get-stream-4.1.0.tgz",
          "integrity": "sha512-GMat4EJ5161kIy2HevLlr4luNjBgvmj413KaQA7jt4V8B4RDsfpHk7WQ9GVqfYyyx8OS/L66Kox+rJRNklLK7w==",
          "requires": {
            "pump": "^3.0.0"
          }
        },
        "semver": {
          "version": "5.6.0",
          "resolved": "https://registry.npmjs.org/semver/-/semver-5.6.0.tgz",
          "integrity": "sha512-RS9R6R35NYgQn++fkDWaOmqGoj4Ek9gGs+DPxNUZKuwE183xjJroKvyo1IzVFeXvUrvmALy6FWD5xrdJT25gMg=="
        }
      }
    },
    "expand-template": {
      "version": "2.0.3",
      "resolved": "https://registry.npmjs.org/expand-template/-/expand-template-2.0.3.tgz",
      "integrity": "sha512-XYfuKMvj4O35f/pOXLObndIRvyQ+/+6AhODh+OKWj9S9498pHHn/IMszH+gt0fBCRWMNfk1ZSp5x3AifmnI2vg=="
    },
    "external-editor": {
      "version": "3.0.3",
      "resolved": "https://registry.npmjs.org/external-editor/-/external-editor-3.0.3.tgz",
      "integrity": "sha512-bn71H9+qWoOQKyZDo25mOMVpSmXROAsTJVVVYzrrtol3d4y+AsKjf4Iwl2Q+IuT0kFSQ1qo166UuIwqYq7mGnA==",
      "dev": true,
      "requires": {
        "chardet": "^0.7.0",
        "iconv-lite": "^0.4.24",
        "tmp": "^0.0.33"
      },
      "dependencies": {
        "tmp": {
          "version": "0.0.33",
          "resolved": "https://registry.npmjs.org/tmp/-/tmp-0.0.33.tgz",
          "integrity": "sha512-jRCJlojKnZ3addtTOjdIqoRuPEKBvNXcGYqzO6zWZX8KfKEpnGY5jfggJQ3EjKuu8D4bJRr0y+cYJFmYbImXGw==",
          "dev": true,
          "requires": {
            "os-tmpdir": "~1.0.2"
          }
        }
      }
    },
    "fast-deep-equal": {
      "version": "2.0.1",
      "resolved": "https://registry.npmjs.org/fast-deep-equal/-/fast-deep-equal-2.0.1.tgz",
      "integrity": "sha1-ewUhjd+WZ79/Nwv3/bLLFf3Qqkk=",
      "dev": true
    },
    "fast-diff": {
      "version": "1.2.0",
      "resolved": "https://registry.npmjs.org/fast-diff/-/fast-diff-1.2.0.tgz",
      "integrity": "sha512-xJuoT5+L99XlZ8twedaRf6Ax2TgQVxvgZOYoPKqZufmJib0tL2tegPBOZb1pVNgIhlqDlA0eO0c3wBvQcmzx4w==",
      "dev": true
    },
    "fast-json-stable-stringify": {
      "version": "2.0.0",
      "resolved": "https://registry.npmjs.org/fast-json-stable-stringify/-/fast-json-stable-stringify-2.0.0.tgz",
      "integrity": "sha1-1RQsDK7msRifh9OnYREGT4bIu/I=",
      "dev": true
    },
    "fast-levenshtein": {
      "version": "2.0.6",
      "resolved": "https://registry.npmjs.org/fast-levenshtein/-/fast-levenshtein-2.0.6.tgz",
      "integrity": "sha1-PYpcZog6FqMMqGQ+hR8Zuqd5eRc=",
      "dev": true
    },
    "fast-stats": {
      "version": "0.0.5",
      "resolved": "https://registry.npmjs.org/fast-stats/-/fast-stats-0.0.5.tgz",
      "integrity": "sha512-HtS5uSqMiwfxFFyukKP/F0f3o8/8oqHtbInsaq2s0+V2J2MEHGyukWajWqzKS57sWLTOgJ7bKMRhA4fG5cTQ3Q=="
    },
    "figures": {
      "version": "2.0.0",
      "resolved": "https://registry.npmjs.org/figures/-/figures-2.0.0.tgz",
      "integrity": "sha1-OrGi0qYsi/tDGgyUy3l6L84nyWI=",
      "dev": true,
      "requires": {
        "escape-string-regexp": "^1.0.5"
      }
    },
    "file-entry-cache": {
      "version": "5.0.1",
      "resolved": "https://registry.npmjs.org/file-entry-cache/-/file-entry-cache-5.0.1.tgz",
      "integrity": "sha512-bCg29ictuBaKUwwArK4ouCaqDgLZcysCFLmM/Yn/FDoqndh/9vNuQfXRDvTuXKLxfD/JtZQGKFT8MGcJBK644g==",
      "dev": true,
      "requires": {
        "flat-cache": "^2.0.1"
      }
    },
    "find-up": {
      "version": "3.0.0",
      "resolved": "https://registry.npmjs.org/find-up/-/find-up-3.0.0.tgz",
      "integrity": "sha512-1yD6RmLI1XBfxugvORwlck6f75tYL+iR0jqwsOrOxMZyGYqUuDhJ0l4AXdO1iX/FTs9cBAMEk1gWSEx1kSbylg==",
      "requires": {
        "locate-path": "^3.0.0"
      }
    },
    "flat-cache": {
      "version": "2.0.1",
      "resolved": "https://registry.npmjs.org/flat-cache/-/flat-cache-2.0.1.tgz",
      "integrity": "sha512-LoQe6yDuUMDzQAEH8sgmh4Md6oZnc/7PjtwjNFSzveXqSHt6ka9fPBuso7IGf9Rz4uqnSnWiFH2B/zj24a5ReA==",
      "dev": true,
      "requires": {
        "flatted": "^2.0.0",
        "rimraf": "2.6.3",
        "write": "1.0.3"
      },
      "dependencies": {
        "rimraf": {
          "version": "2.6.3",
          "resolved": "https://registry.npmjs.org/rimraf/-/rimraf-2.6.3.tgz",
          "integrity": "sha512-mwqeW5XsA2qAejG46gYdENaxXjx9onRNCfn7L0duuP4hCuTIi/QO7PDK07KJfp1d+izWPrzEJDcSqBa0OZQriA==",
          "dev": true,
          "requires": {
            "glob": "^7.1.3"
          }
        }
      }
    },
    "flatted": {
      "version": "2.0.0",
      "resolved": "https://registry.npmjs.org/flatted/-/flatted-2.0.0.tgz",
      "integrity": "sha512-R+H8IZclI8AAkSBRQJLVOsxwAoHd6WC40b4QTNWIjzAa6BXOBfQcM587MXDTVPeYaopFNWHUFLx7eNmHDSxMWg==",
      "dev": true
    },
    "fs-constants": {
      "version": "1.0.0",
      "resolved": "https://registry.npmjs.org/fs-constants/-/fs-constants-1.0.0.tgz",
      "integrity": "sha512-y6OAwoSIf7FyjMIv94u+b5rdheZEjzR63GTyZJm5qh4Bi+2YgwLCcI/fPFZkL5PSixOt6ZNKm+w+Hfp/Bciwow=="
    },
    "fs-copy-file-sync": {
      "version": "1.1.1",
      "resolved": "https://registry.npmjs.org/fs-copy-file-sync/-/fs-copy-file-sync-1.1.1.tgz",
      "integrity": "sha512-2QY5eeqVv4m2PfyMiEuy9adxNP+ajf+8AR05cEi+OAzPcOj90hvFImeZhTmKLBgSd9EvG33jsD7ZRxsx9dThkQ=="
    },
    "fs-minipass": {
      "version": "1.2.5",
      "resolved": "https://registry.npmjs.org/fs-minipass/-/fs-minipass-1.2.5.tgz",
      "integrity": "sha512-JhBl0skXjUPCFH7x6x61gQxrKyXsxB5gcgePLZCwfyCGGsTISMoIeObbrvVeP6Xmyaudw4TT43qV2Gz+iyd2oQ==",
      "requires": {
        "minipass": "^2.2.1"
      }
    },
    "fs.realpath": {
      "version": "1.0.0",
      "resolved": "https://registry.npmjs.org/fs.realpath/-/fs.realpath-1.0.0.tgz",
      "integrity": "sha1-FQStJSMVjKpA20onh8sBQRmU6k8="
    },
    "functional-red-black-tree": {
      "version": "1.0.1",
      "resolved": "https://registry.npmjs.org/functional-red-black-tree/-/functional-red-black-tree-1.0.1.tgz",
      "integrity": "sha1-GwqzvVU7Kg1jmdKcDj6gslIHgyc=",
      "dev": true
    },
    "gauge": {
      "version": "2.7.4",
      "resolved": "https://registry.npmjs.org/gauge/-/gauge-2.7.4.tgz",
      "integrity": "sha1-LANAXHU4w51+s3sxcCLjJfsBi/c=",
      "requires": {
        "aproba": "^1.0.3",
        "console-control-strings": "^1.0.0",
        "has-unicode": "^2.0.0",
        "object-assign": "^4.1.0",
        "signal-exit": "^3.0.0",
        "string-width": "^1.0.1",
        "strip-ansi": "^3.0.1",
        "wide-align": "^1.1.0"
      },
      "dependencies": {
        "string-width": {
          "version": "1.0.2",
          "resolved": "https://registry.npmjs.org/string-width/-/string-width-1.0.2.tgz",
          "integrity": "sha1-EYvfW4zcUaKn5w0hHgfisLmxB9M=",
          "requires": {
            "code-point-at": "^1.0.0",
            "is-fullwidth-code-point": "^1.0.0",
            "strip-ansi": "^3.0.0"
          }
        }
      }
    },
    "get-caller-file": {
      "version": "2.0.5",
      "resolved": "https://registry.npmjs.org/get-caller-file/-/get-caller-file-2.0.5.tgz",
      "integrity": "sha512-DyFP3BM/3YHTQOCUL/w0OZHR0lpKeGrxotcHWcqNEdnltqFwXVfhEBQ94eIo34AfQpo0rGki4cyIiftY06h2Fg=="
    },
    "get-func-name": {
      "version": "2.0.0",
      "resolved": "https://registry.npmjs.org/get-func-name/-/get-func-name-2.0.0.tgz",
      "integrity": "sha1-6td0q+5y4gQJQzoGY2YCPdaIekE=",
      "dev": true
    },
    "get-port": {
      "version": "5.0.0",
      "resolved": "https://registry.npmjs.org/get-port/-/get-port-5.0.0.tgz",
      "integrity": "sha512-imzMU0FjsZqNa6BqOjbbW6w5BivHIuQKopjpPqcnx0AVHJQKCxK1O+Ab3OrVXhrekqfVMjwA9ZYu062R+KcIsQ==",
      "requires": {
        "type-fest": "^0.3.0"
      }
    },
    "get-stdin": {
      "version": "6.0.0",
      "resolved": "https://registry.npmjs.org/get-stdin/-/get-stdin-6.0.0.tgz",
      "integrity": "sha512-jp4tHawyV7+fkkSKyvjuLZswblUtz+SQKzSWnBbii16BuZksJlU1wuBYXY75r+duh/llF1ur6oNwi+2ZzjKZ7g==",
      "dev": true
    },
    "get-stream": {
      "version": "3.0.0",
      "resolved": "https://registry.npmjs.org/get-stream/-/get-stream-3.0.0.tgz",
      "integrity": "sha1-jpQ9E1jcN1VQVOy+LtsFqhdO3hQ="
    },
    "github-from-package": {
      "version": "0.0.0",
      "resolved": "https://registry.npmjs.org/github-from-package/-/github-from-package-0.0.0.tgz",
      "integrity": "sha1-l/tdlr/eiXMxPyDoKI75oWf6ZM4="
    },
    "glob": {
      "version": "7.1.3",
      "resolved": "https://registry.npmjs.org/glob/-/glob-7.1.3.tgz",
      "integrity": "sha512-vcfuiIxogLV4DlGBHIUOwI0IbrJ8HWPc4MU7HzviGeNho/UJDfi6B5p3sHeWIQ0KGIU0Jpxi5ZHxemQfLkkAwQ==",
      "requires": {
        "fs.realpath": "^1.0.0",
        "inflight": "^1.0.4",
        "inherits": "2",
        "minimatch": "^3.0.4",
        "once": "^1.3.0",
        "path-is-absolute": "^1.0.0"
      }
    },
    "globals": {
      "version": "11.12.0",
      "resolved": "https://registry.npmjs.org/globals/-/globals-11.12.0.tgz",
      "integrity": "sha512-WOBp/EEGUiIsJSp7wcv/y6MO+lV9UoncWqxuFfm8eBwzWNgyfBd6Gz+IeKQ9jCmyhoH99g15M3T+QaVHFjizVA==",
      "dev": true
    },
    "growl": {
      "version": "1.10.3",
      "resolved": "https://registry.npmjs.org/growl/-/growl-1.10.3.tgz",
      "integrity": "sha512-hKlsbA5Vu3xsh1Cg3J7jSmX/WaW6A5oBeqzM88oNbCRQFz+zUaXm6yxS4RVytp1scBoJzSYl4YAEOQIt6O8V1Q==",
      "dev": true
    },
    "has-ansi": {
      "version": "2.0.0",
      "resolved": "https://registry.npmjs.org/has-ansi/-/has-ansi-2.0.0.tgz",
      "integrity": "sha1-NPUEnOHs3ysGSa8+8k5F7TVBbZE=",
      "requires": {
        "ansi-regex": "^2.0.0"
      }
    },
    "has-flag": {
      "version": "3.0.0",
      "resolved": "https://registry.npmjs.org/has-flag/-/has-flag-3.0.0.tgz",
      "integrity": "sha1-tdRU3CGZriJWmfNGfloH87lVuv0=",
      "dev": true
    },
    "has-unicode": {
      "version": "2.0.1",
      "resolved": "https://registry.npmjs.org/has-unicode/-/has-unicode-2.0.1.tgz",
      "integrity": "sha1-4Ob+aijPUROIVeCG0Wkedx3iqLk="
    },
    "hasbin": {
      "version": "1.2.3",
      "resolved": "https://registry.npmjs.org/hasbin/-/hasbin-1.2.3.tgz",
      "integrity": "sha1-eMWSaJPIAhXCtWiuH9P8q3omlrA=",
      "requires": {
        "async": "~1.5"
      },
      "dependencies": {
        "async": {
          "version": "1.5.2",
          "resolved": "https://registry.npmjs.org/async/-/async-1.5.2.tgz",
          "integrity": "sha1-7GphrlZIDAw8skHJVhjiCJL5Zyo="
        }
      }
    },
    "he": {
      "version": "1.1.1",
      "resolved": "https://registry.npmjs.org/he/-/he-1.1.1.tgz",
      "integrity": "sha1-k0EP0hsAlzUVH4howvJx80J+I/0=",
      "dev": true
    },
    "iconv-lite": {
      "version": "0.4.24",
      "resolved": "https://registry.npmjs.org/iconv-lite/-/iconv-lite-0.4.24.tgz",
      "integrity": "sha512-v3MXnZAcvnywkTUEZomIActle7RXXeedOR31wwl7VlyoXO4Qi9arvSenNQWne1TcRwhCL1HwLI21bEqdpj8/rA==",
      "dev": true,
      "requires": {
        "safer-buffer": ">= 2.1.2 < 3"
      }
    },
    "ignore": {
      "version": "4.0.6",
      "resolved": "https://registry.npmjs.org/ignore/-/ignore-4.0.6.tgz",
      "integrity": "sha512-cyFDKrqc/YdcWFniJhzI42+AzS+gNwmUzOSFcRCQYwySuBBBy/KjuxWLZ/FHEH6Moq1NizMOBWyTcv8O4OZIMg==",
      "dev": true
    },
    "immediate": {
      "version": "3.0.6",
      "resolved": "https://registry.npmjs.org/immediate/-/immediate-3.0.6.tgz",
      "integrity": "sha1-nbHb0Pr43m++D13V5Wu2BigN5ps="
    },
    "import-fresh": {
      "version": "3.0.0",
      "resolved": "https://registry.npmjs.org/import-fresh/-/import-fresh-3.0.0.tgz",
      "integrity": "sha512-pOnA9tfM3Uwics+SaBLCNyZZZbK+4PTu0OPZtLlMIrv17EdBoC15S9Kn8ckJ9TZTyKb3ywNE5y1yeDxxGA7nTQ==",
      "dev": true,
      "requires": {
        "parent-module": "^1.0.0",
        "resolve-from": "^4.0.0"
      }
    },
    "imurmurhash": {
      "version": "0.1.4",
      "resolved": "https://registry.npmjs.org/imurmurhash/-/imurmurhash-0.1.4.tgz",
      "integrity": "sha1-khi5srkoojixPcT7a21XbyMUU+o=",
      "dev": true
    },
    "inflight": {
      "version": "1.0.6",
      "resolved": "https://registry.npmjs.org/inflight/-/inflight-1.0.6.tgz",
      "integrity": "sha1-Sb1jMdfQLQwJvJEKEHW6gWW1bfk=",
      "requires": {
        "once": "^1.3.0",
        "wrappy": "1"
      }
    },
    "inherits": {
      "version": "2.0.3",
      "resolved": "https://registry.npmjs.org/inherits/-/inherits-2.0.3.tgz",
      "integrity": "sha1-Yzwsg+PaQqUC9SRmAiSA9CCCYd4="
    },
    "ini": {
      "version": "1.3.5",
      "resolved": "https://registry.npmjs.org/ini/-/ini-1.3.5.tgz",
      "integrity": "sha512-RZY5huIKCMRWDUqZlEi72f/lmXKMvuszcMBduliQ3nnWbx9X/ZBQO7DijMEYS9EhHBb2qacRUMtC7svLwe0lcw=="
    },
    "inquirer": {
      "version": "6.3.1",
      "resolved": "https://registry.npmjs.org/inquirer/-/inquirer-6.3.1.tgz",
      "integrity": "sha512-MmL624rfkFt4TG9y/Jvmt8vdmOo836U7Y0Hxr2aFk3RelZEGX4Igk0KabWrcaaZaTv9uzglOqWh1Vly+FAWAXA==",
      "dev": true,
      "requires": {
        "ansi-escapes": "^3.2.0",
        "chalk": "^2.4.2",
        "cli-cursor": "^2.1.0",
        "cli-width": "^2.0.0",
        "external-editor": "^3.0.3",
        "figures": "^2.0.0",
        "lodash": "^4.17.11",
        "mute-stream": "0.0.7",
        "run-async": "^2.2.0",
        "rxjs": "^6.4.0",
        "string-width": "^2.1.0",
        "strip-ansi": "^5.1.0",
        "through": "^2.3.6"
      },
      "dependencies": {
        "ansi-regex": {
          "version": "4.1.0",
          "resolved": "https://registry.npmjs.org/ansi-regex/-/ansi-regex-4.1.0.tgz",
          "integrity": "sha512-1apePfXM1UOSqw0o9IiFAovVz9M5S1Dg+4TrDwfMewQ6p/rmMueb7tWZjQ1rx4Loy1ArBggoqGpfqqdI4rondg==",
          "dev": true
        },
        "ansi-styles": {
          "version": "3.2.1",
          "resolved": "https://registry.npmjs.org/ansi-styles/-/ansi-styles-3.2.1.tgz",
          "integrity": "sha512-VT0ZI6kZRdTh8YyJw3SMbYm/u+NqfsAxEpWO0Pf9sq8/e94WxxOpPKx9FR1FlyCtOVDNOQ+8ntlqFxiRc+r5qA==",
          "dev": true,
          "requires": {
            "color-convert": "^1.9.0"
          }
        },
        "chalk": {
          "version": "2.4.2",
          "resolved": "https://registry.npmjs.org/chalk/-/chalk-2.4.2.tgz",
          "integrity": "sha512-Mti+f9lpJNcwF4tWV8/OrTTtF1gZi+f8FqlyAdouralcFWFQWF2+NgCHShjkCb+IFBLq9buZwE1xckQU4peSuQ==",
          "dev": true,
          "requires": {
            "ansi-styles": "^3.2.1",
            "escape-string-regexp": "^1.0.5",
            "supports-color": "^5.3.0"
          }
        },
        "strip-ansi": {
          "version": "5.2.0",
          "resolved": "https://registry.npmjs.org/strip-ansi/-/strip-ansi-5.2.0.tgz",
          "integrity": "sha512-DuRs1gKbBqsMKIZlrffwlug8MHkcnpjs5VPmL1PAh+mA30U0DTotfDZ0d2UUsXpPmPmMMJ6W773MaA3J+lbiWA==",
          "dev": true,
          "requires": {
            "ansi-regex": "^4.1.0"
          }
        },
        "supports-color": {
          "version": "5.5.0",
          "resolved": "https://registry.npmjs.org/supports-color/-/supports-color-5.5.0.tgz",
          "integrity": "sha512-QjVjwdXIt408MIiAqCX4oUKsgU2EqAGzs2Ppkm4aQYbjm+ZEWEcW4SfFNTr4uMNZma0ey4f5lgLrkB0aX0QMow==",
          "dev": true,
          "requires": {
            "has-flag": "^3.0.0"
          }
        }
      }
    },
    "intel": {
      "version": "1.2.0",
      "resolved": "https://registry.npmjs.org/intel/-/intel-1.2.0.tgz",
      "integrity": "sha1-EdEUfraz9Fgr31M3s31UFYTp5B4=",
      "requires": {
        "chalk": "^1.1.0",
        "dbug": "~0.4.2",
        "stack-trace": "~0.0.9",
        "strftime": "~0.10.0",
        "symbol": "~0.3.1",
        "utcstring": "~0.1.0"
      }
    },
    "invert-kv": {
      "version": "2.0.0",
      "resolved": "https://registry.npmjs.org/invert-kv/-/invert-kv-2.0.0.tgz",
      "integrity": "sha512-wPVv/y/QQ/Uiirj/vh3oP+1Ww+AWehmi1g5fFWGPF6IpCBCDVrhgHRMvrLfdYcwDh3QJbGXDW4JAuzxElLSqKA=="
    },
    "is-arrayish": {
      "version": "0.3.2",
      "resolved": "https://registry.npmjs.org/is-arrayish/-/is-arrayish-0.3.2.tgz",
      "integrity": "sha512-eVRqCvVlZbuw3GrM63ovNSNAeA1K16kaR/LRY/92w0zxQ5/1YzwblUX652i4Xs9RwAGjW9d9y6X88t8OaAJfWQ=="
    },
    "is-fullwidth-code-point": {
      "version": "1.0.0",
      "resolved": "https://registry.npmjs.org/is-fullwidth-code-point/-/is-fullwidth-code-point-1.0.0.tgz",
      "integrity": "sha1-754xOG8DGn8NZDr4L95QxFfvAMs=",
      "requires": {
        "number-is-nan": "^1.0.0"
      }
    },
    "is-promise": {
      "version": "2.1.0",
      "resolved": "https://registry.npmjs.org/is-promise/-/is-promise-2.1.0.tgz",
      "integrity": "sha1-eaKp7OfwlugPNtKy87wWwf9L8/o=",
      "dev": true
    },
    "is-stream": {
      "version": "1.1.0",
      "resolved": "https://registry.npmjs.org/is-stream/-/is-stream-1.1.0.tgz",
      "integrity": "sha1-EtSj3U5o4Lec6428hBc66A2RykQ="
    },
    "isarray": {
      "version": "1.0.0",
      "resolved": "https://registry.npmjs.org/isarray/-/isarray-1.0.0.tgz",
      "integrity": "sha1-u5NdSFgsuhaMBoNJV6VKPgcSTxE="
    },
    "isexe": {
      "version": "2.0.0",
      "resolved": "https://registry.npmjs.org/isexe/-/isexe-2.0.0.tgz",
      "integrity": "sha1-6PvzdNxVb/iUehDcsFctYz8s+hA="
    },
    "js-tokens": {
      "version": "4.0.0",
      "resolved": "https://registry.npmjs.org/js-tokens/-/js-tokens-4.0.0.tgz",
      "integrity": "sha512-RdJUflcE3cUzKiMqQgsCu06FPu9UdIJO0beYbPhHN4k6apgJtifcoCtT9bcxOpYBtpD2kCM6Sbzg4CausW/PKQ==",
      "dev": true
    },
    "js-yaml": {
      "version": "3.13.1",
      "resolved": "https://registry.npmjs.org/js-yaml/-/js-yaml-3.13.1.tgz",
      "integrity": "sha512-YfbcO7jXDdyj0DGxYVSlSeQNHbD7XPWvrVWeVUujrQEoZzWJIRrCPoyk6kL6IAjAG2IolMK4T0hNUe0HOUs5Jw==",
      "dev": true,
      "requires": {
        "argparse": "^1.0.7",
        "esprima": "^4.0.0"
      }
    },
    "json-schema-traverse": {
      "version": "0.4.1",
      "resolved": "https://registry.npmjs.org/json-schema-traverse/-/json-schema-traverse-0.4.1.tgz",
      "integrity": "sha512-xbbCH5dCYU5T8LcEhhuh7HJ88HXuW3qsI3Y0zOZFKfZEHcpWiHU/Jxzk629Brsab/mMiHQti9wMP+845RPe3Vg==",
      "dev": true
    },
    "json-stable-stringify-without-jsonify": {
      "version": "1.0.1",
      "resolved": "https://registry.npmjs.org/json-stable-stringify-without-jsonify/-/json-stable-stringify-without-jsonify-1.0.1.tgz",
      "integrity": "sha1-nbe1lJatPzz+8wp1FC0tkwrXJlE=",
      "dev": true
    },
    "jszip": {
      "version": "3.2.1",
      "resolved": "https://registry.npmjs.org/jszip/-/jszip-3.2.1.tgz",
      "integrity": "sha512-iCMBbo4eE5rb1VCpm5qXOAaUiRKRUKiItn8ah2YQQx9qymmSAY98eyQfioChEYcVQLh0zxJ3wS4A0mh90AVPvw==",
      "requires": {
        "lie": "~3.3.0",
        "pako": "~1.0.2",
        "readable-stream": "~2.3.6",
        "set-immediate-shim": "~1.0.1"
      },
      "dependencies": {
        "process-nextick-args": {
          "version": "2.0.1",
          "resolved": "https://registry.npmjs.org/process-nextick-args/-/process-nextick-args-2.0.1.tgz",
          "integrity": "sha512-3ouUOpQhtgrbOa17J7+uxOTpITYWaGP7/AhoR3+A+/1e9skrzelGi/dXzEYyvbxubEF6Wn2ypscTKiKJFFn1ag=="
        },
        "readable-stream": {
          "version": "2.3.6",
          "resolved": "https://registry.npmjs.org/readable-stream/-/readable-stream-2.3.6.tgz",
          "integrity": "sha512-tQtKA9WIAhBF3+VLAseyMqZeBjW0AHJoxOtYqSUZNJxauErmLbVm2FW1y+J/YA9dUrAC39ITejlZWhVIwawkKw==",
          "requires": {
            "core-util-is": "~1.0.0",
            "inherits": "~2.0.3",
            "isarray": "~1.0.0",
            "process-nextick-args": "~2.0.0",
            "safe-buffer": "~5.1.1",
            "string_decoder": "~1.1.1",
            "util-deprecate": "~1.0.1"
          }
        },
        "string_decoder": {
          "version": "1.1.1",
          "resolved": "https://registry.npmjs.org/string_decoder/-/string_decoder-1.1.1.tgz",
          "integrity": "sha512-n/ShnvDi6FHbbVfviro+WojiFzv+s8MPMHBczVePfUpDJLwoLT0ht1l4YwBCbi8pJAveEEdnkHyPyTP/mzRfwg==",
          "requires": {
            "safe-buffer": "~5.1.0"
          }
        }
      }
    },
    "lcid": {
      "version": "2.0.0",
      "resolved": "https://registry.npmjs.org/lcid/-/lcid-2.0.0.tgz",
      "integrity": "sha512-avPEb8P8EGnwXKClwsNUgryVjllcRqtMYa49NTsbQagYuT1DcXnl1915oxWjoyGrXR6zH/Y0Zc96xWsPcoDKeA==",
      "requires": {
        "invert-kv": "^2.0.0"
      }
    },
    "levn": {
      "version": "0.3.0",
      "resolved": "https://registry.npmjs.org/levn/-/levn-0.3.0.tgz",
      "integrity": "sha1-OwmSTt+fCDwEkP3UwLxEIeBHZO4=",
      "dev": true,
      "requires": {
        "prelude-ls": "~1.1.2",
        "type-check": "~0.3.2"
      }
    },
    "lie": {
      "version": "3.3.0",
      "resolved": "https://registry.npmjs.org/lie/-/lie-3.3.0.tgz",
      "integrity": "sha512-UaiMJzeWRlEujzAuw5LokY1L5ecNQYZKfmyZ9L7wDHb/p5etKaxXhohBcrw0EYby+G/NA52vRSN4N39dxHAIwQ==",
      "requires": {
        "immediate": "~3.0.5"
      }
    },
    "locate-path": {
      "version": "3.0.0",
      "resolved": "https://registry.npmjs.org/locate-path/-/locate-path-3.0.0.tgz",
      "integrity": "sha512-7AO748wWnIhNqAuaty2ZWHkQHRSNfPVIsPIfwEOWO22AmaoVrWavlOcMR5nzTLNYvp36X220/maaRsrec1G65A==",
      "requires": {
        "p-locate": "^3.0.0",
        "path-exists": "^3.0.0"
      }
    },
    "lodash": {
      "version": "4.17.11",
      "resolved": "https://registry.npmjs.org/lodash/-/lodash-4.17.11.tgz",
      "integrity": "sha512-cQKh8igo5QUhZ7lg38DYWAxMvjSAKG0A8wGSVimP07SIUEK2UO+arSRKbRZWtelMtN5V0Hkwh5ryOto/SshYIg==",
      "dev": true
    },
    "lodash.foreach": {
      "version": "4.5.0",
      "resolved": "https://registry.npmjs.org/lodash.foreach/-/lodash.foreach-4.5.0.tgz",
      "integrity": "sha1-Gmo16s5AEoDH8G3d7DUWWrJ+PlM="
    },
    "lodash.get": {
      "version": "4.4.2",
      "resolved": "https://registry.npmjs.org/lodash.get/-/lodash.get-4.4.2.tgz",
      "integrity": "sha1-LRd/ZS+jHpObRDjVNBSZ36OCXpk="
    },
    "lodash.groupby": {
      "version": "4.6.0",
      "resolved": "https://registry.npmjs.org/lodash.groupby/-/lodash.groupby-4.6.0.tgz",
      "integrity": "sha1-Cwih3PaDl8OXhVwyOXg4Mt90A9E="
    },
    "lodash.isempty": {
      "version": "4.4.0",
      "resolved": "https://registry.npmjs.org/lodash.isempty/-/lodash.isempty-4.4.0.tgz",
      "integrity": "sha1-b4bL7di+TsmHvpqvM8loTbGzHn4="
    },
    "lodash.merge": {
      "version": "4.6.1",
      "resolved": "https://registry.npmjs.org/lodash.merge/-/lodash.merge-4.6.1.tgz",
      "integrity": "sha512-AOYza4+Hf5z1/0Hztxpm2/xiPZgi/cjMqdnKTUWTBSKchJlxXXuUSxCCl8rJlf4g6yww/j6mA8nC8Hw/EZWxKQ=="
    },
    "lodash.once": {
      "version": "4.1.1",
      "resolved": "https://registry.npmjs.org/lodash.once/-/lodash.once-4.1.1.tgz",
      "integrity": "sha1-DdOXEhPHxW34gJd9UEyI+0cal6w="
    },
    "lodash.pick": {
      "version": "4.4.0",
      "resolved": "https://registry.npmjs.org/lodash.pick/-/lodash.pick-4.4.0.tgz",
      "integrity": "sha1-UvBWEP/53tQiYRRB7R/BI6AwAbM="
    },
    "lodash.remove": {
      "version": "4.7.0",
      "resolved": "https://registry.npmjs.org/lodash.remove/-/lodash.remove-4.7.0.tgz",
      "integrity": "sha1-8x0x58OaBpDVB07A02JxYjNO5iY="
    },
    "lodash.set": {
      "version": "4.3.2",
      "resolved": "https://registry.npmjs.org/lodash.set/-/lodash.set-4.3.2.tgz",
      "integrity": "sha1-2HV7HagH3eJIFrDWqEvqGnYjCyM="
    },
    "longjohn": {
      "version": "0.2.12",
      "resolved": "https://registry.npmjs.org/longjohn/-/longjohn-0.2.12.tgz",
      "integrity": "sha1-fKdEawg2VcN351EiE9x1TVKmSn4=",
      "dev": true,
      "requires": {
        "source-map-support": "0.3.2 - 1.0.0"
      }
    },
    "map-age-cleaner": {
      "version": "0.1.3",
      "resolved": "https://registry.npmjs.org/map-age-cleaner/-/map-age-cleaner-0.1.3.tgz",
      "integrity": "sha512-bJzx6nMoP6PDLPBFmg7+xRKeFZvFboMrGlxmNj9ClvX53KrmvM5bXFXEWjbz4cz1AFn+jWJ9z/DJSz7hrs0w3w==",
      "requires": {
        "p-defer": "^1.0.0"
      }
    },
    "mem": {
      "version": "4.3.0",
      "resolved": "https://registry.npmjs.org/mem/-/mem-4.3.0.tgz",
      "integrity": "sha512-qX2bG48pTqYRVmDB37rn/6PT7LcR8T7oAX3bf99u1Tt1nzxYfxkgqDwUwolPlXweM0XzBOBFzSx4kfp7KP1s/w==",
      "requires": {
        "map-age-cleaner": "^0.1.1",
        "mimic-fn": "^2.0.0",
        "p-is-promise": "^2.0.0"
      },
      "dependencies": {
        "mimic-fn": {
          "version": "2.1.0",
          "resolved": "https://registry.npmjs.org/mimic-fn/-/mimic-fn-2.1.0.tgz",
          "integrity": "sha512-OqbOk5oEQeAZ8WXWydlu9HJjz9WVdEIvamMCcXmuqUYjTknH/sqsWvhQ3vgwKFRR1HpjvNBKQ37nbJgYzGqGcg=="
        }
      }
    },
    "mimic-fn": {
      "version": "1.2.0",
      "resolved": "https://registry.npmjs.org/mimic-fn/-/mimic-fn-1.2.0.tgz",
      "integrity": "sha512-jf84uxzwiuiIVKiOLpfYk7N46TSy8ubTonmneY9vrpHNAnp0QBt2BxWV9dO3/j+BoVAb+a5G6YDPW3M5HOdMWQ==",
      "dev": true
    },
    "mimic-response": {
      "version": "1.0.1",
      "resolved": "https://registry.npmjs.org/mimic-response/-/mimic-response-1.0.1.tgz",
      "integrity": "sha512-j5EctnkH7amfV/q5Hgmoal1g2QHFJRraOtmx0JpIqkxhBhI/lJSl1nMpQ45hVarwNETOoWEimndZ4QK0RHxuxQ=="
    },
    "minimatch": {
      "version": "3.0.4",
      "resolved": "https://registry.npmjs.org/minimatch/-/minimatch-3.0.4.tgz",
      "integrity": "sha512-yJHVQEhyqPLUTgt9B83PXu6W3rx4MvvHvSUvToogpwoGDOUQ+yDrR0HRot+yOCdCO7u4hX3pWft6kWBBcqh0UA==",
      "requires": {
        "brace-expansion": "^1.1.7"
      }
    },
    "minimist": {
      "version": "1.2.0",
      "resolved": "http://registry.npmjs.org/minimist/-/minimist-1.2.0.tgz",
      "integrity": "sha1-o1AIsg9BOD7sH7kU9M1d95omQoQ="
    },
    "minipass": {
      "version": "2.3.5",
      "resolved": "https://registry.npmjs.org/minipass/-/minipass-2.3.5.tgz",
      "integrity": "sha512-Gi1W4k059gyRbyVUZQ4mEqLm0YIUiGYfvxhF6SIlk3ui1WVxMTGfGdQ2SInh3PDrRTVvPKgULkpJtT4RH10+VA==",
      "requires": {
        "safe-buffer": "^5.1.2",
        "yallist": "^3.0.0"
      },
      "dependencies": {
        "safe-buffer": {
          "version": "5.1.2",
          "resolved": "https://registry.npmjs.org/safe-buffer/-/safe-buffer-5.1.2.tgz",
          "integrity": "sha512-Gd2UZBJDkXlY7GbJxfsE8/nvKkUEU1G38c1siN6QP6a9PT9MmHB8GnpscSmMJSoF8LOIrt8ud/wPtojys4G6+g=="
        },
        "yallist": {
          "version": "3.0.3",
          "resolved": "https://registry.npmjs.org/yallist/-/yallist-3.0.3.tgz",
          "integrity": "sha512-S+Zk8DEWE6oKpV+vI3qWkaK+jSbIK86pCwe2IF/xwIpQ8jEuxpw9NyaGjmp9+BoJv5FV2piqCDcoCtStppiq2A=="
        }
      }
    },
    "minizlib": {
      "version": "1.2.1",
      "resolved": "https://registry.npmjs.org/minizlib/-/minizlib-1.2.1.tgz",
      "integrity": "sha512-7+4oTUOWKg7AuL3vloEWekXY2/D20cevzsrNT2kGWm+39J9hGTCBv8VI5Pm5lXZ/o3/mdR4f8rflAPhnQb8mPA==",
      "requires": {
        "minipass": "^2.2.1"
      }
    },
    "mkdirp": {
      "version": "0.5.1",
      "resolved": "https://registry.npmjs.org/mkdirp/-/mkdirp-0.5.1.tgz",
      "integrity": "sha1-MAV0OOrGz3+MR2fzhkjWaX11yQM=",
      "requires": {
        "minimist": "0.0.8"
      },
      "dependencies": {
        "minimist": {
          "version": "0.0.8",
          "resolved": "http://registry.npmjs.org/minimist/-/minimist-0.0.8.tgz",
          "integrity": "sha1-hX/Kv8M5fSYluCKCYuhqp6ARsF0="
        }
      }
    },
    "mocha": {
      "version": "5.1.1",
      "resolved": "https://registry.npmjs.org/mocha/-/mocha-5.1.1.tgz",
      "integrity": "sha512-kKKs/H1KrMMQIEsWNxGmb4/BGsmj0dkeyotEvbrAuQ01FcWRLssUNXCEUZk6SZtyJBi6EE7SL0zDDtItw1rGhw==",
      "dev": true,
      "requires": {
        "browser-stdout": "1.3.1",
        "commander": "2.11.0",
        "debug": "3.1.0",
        "diff": "3.5.0",
        "escape-string-regexp": "1.0.5",
        "glob": "7.1.2",
        "growl": "1.10.3",
        "he": "1.1.1",
        "minimatch": "3.0.4",
        "mkdirp": "0.5.1",
        "supports-color": "4.4.0"
      },
      "dependencies": {
        "debug": {
          "version": "3.1.0",
          "resolved": "https://registry.npmjs.org/debug/-/debug-3.1.0.tgz",
          "integrity": "sha512-OX8XqP7/1a9cqkxYw2yXss15f26NKWBpDXQd0/uK/KPqdQhxbPa994hnzjcE2VqQpDslf55723cKPUOGSmMY3g==",
          "dev": true,
          "requires": {
            "ms": "2.0.0"
          }
        },
        "glob": {
          "version": "7.1.2",
          "resolved": "https://registry.npmjs.org/glob/-/glob-7.1.2.tgz",
          "integrity": "sha512-MJTUg1kjuLeQCJ+ccE4Vpa6kKVXkPYJ2mOCQyUuKLcLQsdrMCpBPUi8qVE6+YuaJkozeA9NusTAw3hLr8Xe5EQ==",
          "dev": true,
          "requires": {
            "fs.realpath": "^1.0.0",
            "inflight": "^1.0.4",
            "inherits": "2",
            "minimatch": "^3.0.4",
            "once": "^1.3.0",
            "path-is-absolute": "^1.0.0"
          }
        },
        "has-flag": {
          "version": "2.0.0",
          "resolved": "https://registry.npmjs.org/has-flag/-/has-flag-2.0.0.tgz",
          "integrity": "sha1-6CB68cx7MNRGzHC3NLXovhj4jVE=",
          "dev": true
        },
        "supports-color": {
          "version": "4.4.0",
          "resolved": "https://registry.npmjs.org/supports-color/-/supports-color-4.4.0.tgz",
          "integrity": "sha512-rKC3+DyXWgK0ZLKwmRsrkyHVZAjNkfzeehuFWdGGcqGDTZFH73+RH6S/RDAAxl9GusSjZSUWYLmT9N5pzXFOXQ==",
          "dev": true,
          "requires": {
            "has-flag": "^2.0.0"
          }
        }
      }
    },
    "ms": {
      "version": "2.0.0",
      "resolved": "https://registry.npmjs.org/ms/-/ms-2.0.0.tgz",
      "integrity": "sha1-VgiurfwAvmwpAd9fmGF4jeDVl8g="
    },
    "mute-stream": {
      "version": "0.0.7",
      "resolved": "https://registry.npmjs.org/mute-stream/-/mute-stream-0.0.7.tgz",
      "integrity": "sha1-MHXOk7whuPq0PhvE2n6BFe0ee6s=",
      "dev": true
    },
    "nan": {
      "version": "2.13.2",
      "resolved": "https://registry.npmjs.org/nan/-/nan-2.13.2.tgz",
      "integrity": "sha512-TghvYc72wlMGMVMluVo9WRJc0mB8KxxF/gZ4YYFy7V2ZQX9l7rgbPg7vjS9mt6U5HXODVFVI2bOduCzwOMv/lw=="
    },
    "napi-build-utils": {
      "version": "1.0.1",
      "resolved": "https://registry.npmjs.org/napi-build-utils/-/napi-build-utils-1.0.1.tgz",
      "integrity": "sha512-boQj1WFgQH3v4clhu3mTNfP+vOBxorDlE8EKiMjUlLG3C4qAESnn9AxIOkFgTR2c9LtzNjPrjS60cT27ZKBhaA=="
    },
    "natural-compare": {
      "version": "1.4.0",
      "resolved": "https://registry.npmjs.org/natural-compare/-/natural-compare-1.4.0.tgz",
      "integrity": "sha1-Sr6/7tdUHywnrPspvbvRXI1bpPc=",
      "dev": true
    },
    "nice-try": {
      "version": "1.0.5",
      "resolved": "https://registry.npmjs.org/nice-try/-/nice-try-1.0.5.tgz",
      "integrity": "sha512-1nh45deeb5olNY7eX82BkPO7SSxR5SSYJiPTrTdFUVYwAl8CKMA5N9PjTYkHiRjisVcxcQ1HXdLhx2qxxJzLNQ=="
    },
    "node-abi": {
      "version": "2.8.0",
      "resolved": "https://registry.npmjs.org/node-abi/-/node-abi-2.8.0.tgz",
      "integrity": "sha512-1/aa2clS0pue0HjckL62CsbhWWU35HARvBDXcJtYKbYR7LnIutmpxmXbuDMV9kEviD2lP/wACOgWmmwljghHyQ==",
      "requires": {
        "semver": "^5.4.1"
      }
    },
    "node-forge": {
      "version": "0.7.6",
      "resolved": "https://registry.npmjs.org/node-forge/-/node-forge-0.7.6.tgz",
      "integrity": "sha512-sol30LUpz1jQFBjOKwbjxijiE3b6pjd74YwfD0fJOKPjF+fONKb2Yg8rYgS6+bK6VDl+/wfr4IYpC7jDzLUIfw=="
    },
    "noop-logger": {
      "version": "0.1.1",
      "resolved": "https://registry.npmjs.org/noop-logger/-/noop-logger-0.1.1.tgz",
      "integrity": "sha1-lKKxYzxPExdVMAfYlm/Q6EG2pMI="
    },
    "npm-run-path": {
      "version": "2.0.2",
      "resolved": "https://registry.npmjs.org/npm-run-path/-/npm-run-path-2.0.2.tgz",
      "integrity": "sha1-NakjLfo11wZ7TLLd8jV7GHFTbF8=",
      "requires": {
        "path-key": "^2.0.0"
      }
    },
    "npmlog": {
      "version": "4.1.2",
      "resolved": "https://registry.npmjs.org/npmlog/-/npmlog-4.1.2.tgz",
      "integrity": "sha512-2uUqazuKlTaSI/dC8AzicUck7+IrEaOnN/e0jd3Xtt1KcGpwx30v50mL7oPyr/h9bL3E4aZccVwpwP+5W9Vjkg==",
      "requires": {
        "are-we-there-yet": "~1.1.2",
        "console-control-strings": "~1.1.0",
        "gauge": "~2.7.3",
        "set-blocking": "~2.0.0"
      }
    },
    "number-is-nan": {
      "version": "1.0.1",
      "resolved": "https://registry.npmjs.org/number-is-nan/-/number-is-nan-1.0.1.tgz",
      "integrity": "sha1-CXtgK1NCKlIsGvuHkDGDNpQaAR0="
    },
    "object-assign": {
      "version": "4.1.1",
      "resolved": "https://registry.npmjs.org/object-assign/-/object-assign-4.1.1.tgz",
      "integrity": "sha1-IQmtx5ZYh8/AXLvUQsrIv7s2CGM="
    },
    "once": {
      "version": "1.4.0",
      "resolved": "https://registry.npmjs.org/once/-/once-1.4.0.tgz",
      "integrity": "sha1-WDsap3WWHUsROsF9nFC6753Xa9E=",
      "requires": {
        "wrappy": "1"
      }
    },
    "onetime": {
      "version": "2.0.1",
      "resolved": "https://registry.npmjs.org/onetime/-/onetime-2.0.1.tgz",
      "integrity": "sha1-BnQoIw/WdEOyeUsiu6UotoZ5YtQ=",
      "dev": true,
      "requires": {
        "mimic-fn": "^1.0.0"
      }
    },
    "optionator": {
      "version": "0.8.2",
      "resolved": "https://registry.npmjs.org/optionator/-/optionator-0.8.2.tgz",
      "integrity": "sha1-NkxeQJ0/TWMB1sC0wFu6UBgK62Q=",
      "dev": true,
      "requires": {
        "deep-is": "~0.1.3",
        "fast-levenshtein": "~2.0.4",
        "levn": "~0.3.0",
        "prelude-ls": "~1.1.2",
        "type-check": "~0.3.2",
        "wordwrap": "~1.0.0"
      }
    },
    "os-homedir": {
      "version": "1.0.2",
      "resolved": "https://registry.npmjs.org/os-homedir/-/os-homedir-1.0.2.tgz",
      "integrity": "sha1-/7xJiDNuDoM94MFox+8VISGqf7M="
    },
    "os-locale": {
      "version": "3.1.0",
      "resolved": "https://registry.npmjs.org/os-locale/-/os-locale-3.1.0.tgz",
      "integrity": "sha512-Z8l3R4wYWM40/52Z+S265okfFj8Kt2cC2MKY+xNi3kFs+XGI7WXu/I309QQQYbRW4ijiZ+yxs9pqEhJh0DqW3Q==",
      "requires": {
        "execa": "^1.0.0",
        "lcid": "^2.0.0",
        "mem": "^4.0.0"
      }
    },
    "os-tmpdir": {
      "version": "1.0.2",
      "resolved": "https://registry.npmjs.org/os-tmpdir/-/os-tmpdir-1.0.2.tgz",
      "integrity": "sha1-u+Z0BseaqFxc/sdm/lc0VV36EnQ="
    },
    "p-defer": {
      "version": "1.0.0",
      "resolved": "https://registry.npmjs.org/p-defer/-/p-defer-1.0.0.tgz",
      "integrity": "sha1-n26xgvbJqozXQwBKfU+WsZaw+ww="
    },
    "p-finally": {
      "version": "1.0.0",
      "resolved": "https://registry.npmjs.org/p-finally/-/p-finally-1.0.0.tgz",
      "integrity": "sha1-P7z7FbiZpEEjs0ttzBi3JDNqLK4="
    },
    "p-is-promise": {
      "version": "2.1.0",
      "resolved": "https://registry.npmjs.org/p-is-promise/-/p-is-promise-2.1.0.tgz",
      "integrity": "sha512-Y3W0wlRPK8ZMRbNq97l4M5otioeA5lm1z7bkNkxCka8HSPjR0xRWmpCmc9utiaLP9Jb1eD8BgeIxTW4AIF45Pg=="
    },
    "p-limit": {
      "version": "2.2.0",
      "resolved": "https://registry.npmjs.org/p-limit/-/p-limit-2.2.0.tgz",
      "integrity": "sha512-pZbTJpoUsCzV48Mc9Nh51VbwO0X9cuPFE8gYwx9BTCt9SF8/b7Zljd2fVgOxhIF/HDTKgpVzs+GPhyKfjLLFRQ==",
      "requires": {
        "p-try": "^2.0.0"
      }
    },
    "p-locate": {
      "version": "3.0.0",
      "resolved": "https://registry.npmjs.org/p-locate/-/p-locate-3.0.0.tgz",
      "integrity": "sha512-x+12w/To+4GFfgJhBEpiDcLozRJGegY+Ei7/z0tSLkMmxGZNybVMSfWj9aJn8Z5Fc7dBUNJOOVgPv2H7IwulSQ==",
      "requires": {
        "p-limit": "^2.0.0"
      }
    },
    "p-try": {
      "version": "2.2.0",
      "resolved": "https://registry.npmjs.org/p-try/-/p-try-2.2.0.tgz",
      "integrity": "sha512-R4nPAVTAU0B9D35/Gk3uJf/7XYbQcyohSKdvAxIRSNghFl4e71hVoGnBNQz9cWaXxO2I10KTC+3jMdvvoKw6dQ=="
    },
    "pako": {
      "version": "1.0.10",
      "resolved": "https://registry.npmjs.org/pako/-/pako-1.0.10.tgz",
      "integrity": "sha512-0DTvPVU3ed8+HNXOu5Bs+o//Mbdj9VNQMUOe9oKCwh8l0GNwpTDMKCWbRjgtD291AWnkAgkqA/LOnQS8AmS1tw=="
    },
    "parent-module": {
      "version": "1.0.1",
      "resolved": "https://registry.npmjs.org/parent-module/-/parent-module-1.0.1.tgz",
      "integrity": "sha512-GQ2EWRpQV8/o+Aw8YqtfZZPfNRWZYkbidE9k5rpl/hC3vtHHBfGm2Ifi6qWV+coDGkrUKZAxE3Lot5kcsRlh+g==",
      "dev": true,
      "requires": {
        "callsites": "^3.0.0"
      }
    },
    "path-exists": {
      "version": "3.0.0",
      "resolved": "https://registry.npmjs.org/path-exists/-/path-exists-3.0.0.tgz",
      "integrity": "sha1-zg6+ql94yxiSXqfYENe1mwEP1RU="
    },
    "path-is-absolute": {
      "version": "1.0.1",
      "resolved": "https://registry.npmjs.org/path-is-absolute/-/path-is-absolute-1.0.1.tgz",
      "integrity": "sha1-F0uSaHNVNP+8es5r9TpanhtcX18="
    },
    "path-is-inside": {
      "version": "1.0.2",
      "resolved": "https://registry.npmjs.org/path-is-inside/-/path-is-inside-1.0.2.tgz",
      "integrity": "sha1-NlQX3t5EQw0cEa9hAn+s8HS9/FM=",
      "dev": true
    },
    "path-key": {
      "version": "2.0.1",
      "resolved": "https://registry.npmjs.org/path-key/-/path-key-2.0.1.tgz",
      "integrity": "sha1-QRyttXTFoUDTpLGRDUDYDMn0C0A="
    },
    "pathval": {
      "version": "1.1.0",
      "resolved": "https://registry.npmjs.org/pathval/-/pathval-1.1.0.tgz",
      "integrity": "sha1-uULm1L3mUwBe9rcTYd74cn0GReA=",
      "dev": true
    },
    "prebuild-install": {
      "version": "5.3.0",
      "resolved": "https://registry.npmjs.org/prebuild-install/-/prebuild-install-5.3.0.tgz",
      "integrity": "sha512-aaLVANlj4HgZweKttFNUVNRxDukytuIuxeK2boIMHjagNJCiVKWFsKF4tCE3ql3GbrD2tExPQ7/pwtEJcHNZeg==",
      "requires": {
        "detect-libc": "^1.0.3",
        "expand-template": "^2.0.3",
        "github-from-package": "0.0.0",
        "minimist": "^1.2.0",
        "mkdirp": "^0.5.1",
        "napi-build-utils": "^1.0.1",
        "node-abi": "^2.7.0",
        "noop-logger": "^0.1.1",
        "npmlog": "^4.0.1",
        "os-homedir": "^1.0.1",
        "pump": "^2.0.1",
        "rc": "^1.2.7",
        "simple-get": "^2.7.0",
        "tar-fs": "^1.13.0",
        "tunnel-agent": "^0.6.0",
        "which-pm-runs": "^1.0.0"
      },
      "dependencies": {
        "pump": {
          "version": "2.0.1",
          "resolved": "https://registry.npmjs.org/pump/-/pump-2.0.1.tgz",
          "integrity": "sha512-ruPMNRkN3MHP1cWJc9OWr+T/xDP0jhXYCLfJcBuX54hhfIBnaQmAUMfDcG4DM5UMWByBbJY69QSphm3jtDKIkA==",
          "requires": {
            "end-of-stream": "^1.1.0",
            "once": "^1.3.1"
          }
        },
        "simple-get": {
          "version": "2.8.1",
          "resolved": "https://registry.npmjs.org/simple-get/-/simple-get-2.8.1.tgz",
          "integrity": "sha512-lSSHRSw3mQNUGPAYRqo7xy9dhKmxFXIjLjp4KHpf99GEH2VH7C3AM+Qfx6du6jhfUi6Vm7XnbEVEf7Wb6N8jRw==",
          "requires": {
            "decompress-response": "^3.3.0",
            "once": "^1.3.1",
            "simple-concat": "^1.0.0"
          }
        }
      }
    },
    "prelude-ls": {
      "version": "1.1.2",
      "resolved": "https://registry.npmjs.org/prelude-ls/-/prelude-ls-1.1.2.tgz",
      "integrity": "sha1-IZMqVJ9eUv/ZqCf1cOBL5iqX2lQ=",
      "dev": true
    },
    "prettier": {
      "version": "1.17.0",
      "resolved": "https://registry.npmjs.org/prettier/-/prettier-1.17.0.tgz",
      "integrity": "sha512-sXe5lSt2WQlCbydGETgfm1YBShgOX4HxQkFPvbxkcwgDvGDeqVau8h+12+lmSVlP3rHPz0oavfddSZg/q+Szjw==",
      "dev": true
    },
    "prettier-linter-helpers": {
      "version": "1.0.0",
      "resolved": "https://registry.npmjs.org/prettier-linter-helpers/-/prettier-linter-helpers-1.0.0.tgz",
      "integrity": "sha512-GbK2cP9nraSSUF9N2XwUwqfzlAFlMNYYl+ShE/V+H8a9uNl/oUqB1w2EL54Jh0OlyRSd8RfWYJ3coVS4TROP2w==",
      "dev": true,
      "requires": {
        "fast-diff": "^1.1.2"
      }
    },
    "process-nextick-args": {
      "version": "1.0.7",
      "resolved": "https://registry.npmjs.org/process-nextick-args/-/process-nextick-args-1.0.7.tgz",
      "integrity": "sha1-FQ4gt1ZZCtP5EJPyWk8q2L/zC6M="
    },
    "progress": {
      "version": "2.0.3",
      "resolved": "https://registry.npmjs.org/progress/-/progress-2.0.3.tgz",
      "integrity": "sha512-7PiHtLll5LdnKIMw100I+8xJXR5gW2QwWYkT6iJva0bXitZKa/XMrSbdmg3r2Xnaidz9Qumd0VPaMrZlF9V9sA==",
      "dev": true
    },
    "pump": {
      "version": "3.0.0",
      "resolved": "https://registry.npmjs.org/pump/-/pump-3.0.0.tgz",
      "integrity": "sha512-LwZy+p3SFs1Pytd/jYct4wpv49HiYCqd9Rlc5ZVdk0V+8Yzv6jR5Blk3TRmPL1ft69TxP0IMZGJ+WPFU2BFhww==",
      "requires": {
        "end-of-stream": "^1.1.0",
        "once": "^1.3.1"
      }
    },
    "punycode": {
      "version": "1.4.1",
      "resolved": "https://registry.npmjs.org/punycode/-/punycode-1.4.1.tgz",
      "integrity": "sha1-wNWmOycYgArY4esPpSachN1BhF4="
    },
    "rc": {
      "version": "1.2.8",
      "resolved": "https://registry.npmjs.org/rc/-/rc-1.2.8.tgz",
      "integrity": "sha512-y3bGgqKj3QBdxLbLkomlohkvsA8gdAiUQlSBJnBhfn+BPxg4bc62d8TcBW15wavDfgexCgccckhcZvywyQYPOw==",
      "requires": {
        "deep-extend": "^0.6.0",
        "ini": "~1.3.0",
        "minimist": "^1.2.0",
        "strip-json-comments": "~2.0.1"
      }
    },
    "readable-stream": {
      "version": "2.3.3",
      "resolved": "https://registry.npmjs.org/readable-stream/-/readable-stream-2.3.3.tgz",
      "integrity": "sha1-No8lEtefnUb9/HE0mueHi7weuVw=",
      "requires": {
        "core-util-is": "~1.0.0",
        "inherits": "~2.0.3",
        "isarray": "~1.0.0",
        "process-nextick-args": "~1.0.6",
        "safe-buffer": "~5.1.1",
        "string_decoder": "~1.0.3",
        "util-deprecate": "~1.0.1"
      }
    },
    "regexpp": {
      "version": "2.0.1",
      "resolved": "https://registry.npmjs.org/regexpp/-/regexpp-2.0.1.tgz",
      "integrity": "sha512-lv0M6+TkDVniA3aD1Eg0DVpfU/booSu7Eev3TDO/mZKHBfVjgCGTV4t4buppESEYDtkArYFOxTJWv6S5C+iaNw==",
      "dev": true
    },
    "require-directory": {
      "version": "2.1.1",
      "resolved": "https://registry.npmjs.org/require-directory/-/require-directory-2.1.1.tgz",
      "integrity": "sha1-jGStX9MNqxyXbiNE/+f3kqam30I="
    },
    "require-main-filename": {
      "version": "2.0.0",
      "resolved": "https://registry.npmjs.org/require-main-filename/-/require-main-filename-2.0.0.tgz",
      "integrity": "sha512-NKN5kMDylKuldxYLSUfrbo5Tuzh4hd+2E8NPPX02mZtn1VuREQToYe/ZdlJy+J3uCpfaiGF05e7B8W0iXbQHmg=="
    },
    "resolve-from": {
      "version": "4.0.0",
      "resolved": "https://registry.npmjs.org/resolve-from/-/resolve-from-4.0.0.tgz",
      "integrity": "sha512-pb/MYmXstAkysRFx8piNI1tGFNQIFA3vkE3Gq4EuA1dF6gHp/+vgZqsCGJapvy8N3Q+4o7FwvquPJcnZ7RYy4g==",
      "dev": true
    },
    "restore-cursor": {
      "version": "2.0.0",
      "resolved": "https://registry.npmjs.org/restore-cursor/-/restore-cursor-2.0.0.tgz",
      "integrity": "sha1-n37ih/gv0ybU/RYpI9YhKe7g368=",
      "dev": true,
      "requires": {
        "onetime": "^2.0.0",
        "signal-exit": "^3.0.2"
      }
    },
    "rimraf": {
      "version": "2.6.3",
      "resolved": "https://registry.npmjs.org/rimraf/-/rimraf-2.6.3.tgz",
      "integrity": "sha512-mwqeW5XsA2qAejG46gYdENaxXjx9onRNCfn7L0duuP4hCuTIi/QO7PDK07KJfp1d+izWPrzEJDcSqBa0OZQriA==",
      "requires": {
        "glob": "^7.1.3"
      }
    },
    "run-async": {
      "version": "2.3.0",
      "resolved": "https://registry.npmjs.org/run-async/-/run-async-2.3.0.tgz",
      "integrity": "sha1-A3GrSuC91yDUFm19/aZP96RFpsA=",
      "dev": true,
      "requires": {
        "is-promise": "^2.1.0"
      }
    },
    "rxjs": {
      "version": "6.5.1",
      "resolved": "https://registry.npmjs.org/rxjs/-/rxjs-6.5.1.tgz",
      "integrity": "sha512-y0j31WJc83wPu31vS1VlAFW5JGrnGC+j+TtGAa1fRQphy48+fDYiDmX8tjGloToEsMkxnouOg/1IzXGKkJnZMg==",
      "dev": true,
      "requires": {
        "tslib": "^1.9.0"
      }
    },
    "safe-buffer": {
      "version": "5.1.1",
      "resolved": "https://registry.npmjs.org/safe-buffer/-/safe-buffer-5.1.1.tgz",
      "integrity": "sha1-iTMSr2myEj3vcfV4iQAWce6yyFM="
    },
    "safer-buffer": {
      "version": "2.1.2",
      "resolved": "https://registry.npmjs.org/safer-buffer/-/safer-buffer-2.1.2.tgz",
      "integrity": "sha512-YZo3K82SD7Riyi0E1EQPojLz7kpepnSQI9IyPbHHg1XXXevb5dJI7tpyN2ADxGcQbHG7vcyRHk0cbwqcQriUtg==",
      "dev": true
    },
    "sax": {
      "version": "1.2.4",
      "resolved": "https://registry.npmjs.org/sax/-/sax-1.2.4.tgz",
      "integrity": "sha512-NqVDv9TpANUjFm0N8uM5GxL36UgKi9/atZw+x7YFnQ8ckwFGKrl4xX4yWtrey3UJm5nP1kUbnYgLopqWNSRhWw=="
    },
    "selenium-webdriver": {
<<<<<<< HEAD
      "version": "4.0.0-alpha.3",
      "resolved": "https://registry.npmjs.org/selenium-webdriver/-/selenium-webdriver-4.0.0-alpha.3.tgz",
      "integrity": "sha512-78a8bbvVtl3asv5JAiBXvK4KQ+GmXBCMO0DU1ZMbdO9EAb+ydPA53CI4ZA+I8muSLSVgNhRAnsndNWZLIQN2LA==",
=======
      "version": "4.0.0-alpha.4",
      "resolved": "https://registry.npmjs.org/selenium-webdriver/-/selenium-webdriver-4.0.0-alpha.4.tgz",
      "integrity": "sha512-etJt20d8qInkxMAHIm5SEpPBSS+CdxVcybnxzSIB/GlWErb8pIWrArz/VA6VfUW0/6tIcokepXQ5ufvdzqqk1A==",
>>>>>>> e13d9208
      "requires": {
        "jszip": "^3.1.5",
        "rimraf": "^2.6.3",
        "tmp": "0.0.30",
        "xml2js": "^0.4.19"
      }
    },
    "semver": {
      "version": "5.4.1",
      "resolved": "https://registry.npmjs.org/semver/-/semver-5.4.1.tgz",
      "integrity": "sha1-4FnAnYVx8FQII3M0M1BdOi8AsY4="
    },
    "set-blocking": {
      "version": "2.0.0",
      "resolved": "https://registry.npmjs.org/set-blocking/-/set-blocking-2.0.0.tgz",
      "integrity": "sha1-BF+XgtARrppoA93TgrJDkrPYkPc="
    },
    "set-immediate-shim": {
      "version": "1.0.1",
      "resolved": "https://registry.npmjs.org/set-immediate-shim/-/set-immediate-shim-1.0.1.tgz",
      "integrity": "sha1-SysbJ+uAip+NzEgaWOXlb1mfP2E="
    },
    "sharp": {
      "version": "0.22.1",
      "resolved": "https://registry.npmjs.org/sharp/-/sharp-0.22.1.tgz",
      "integrity": "sha512-lXzSk/FL5b/MpWrT1pQZneKe25stVjEbl6uhhJcTULm7PhmJgKKRbTDM/vtjyUuC/RLqL2PRyC4rpKwbv3soEw==",
      "requires": {
        "color": "^3.1.1",
        "detect-libc": "^1.0.3",
        "fs-copy-file-sync": "^1.1.1",
        "nan": "^2.13.2",
        "npmlog": "^4.1.2",
        "prebuild-install": "^5.3.0",
        "semver": "^6.0.0",
        "simple-get": "^3.0.3",
        "tar": "^4.4.8",
        "tunnel-agent": "^0.6.0"
      },
      "dependencies": {
        "semver": {
          "version": "6.0.0",
          "resolved": "https://registry.npmjs.org/semver/-/semver-6.0.0.tgz",
          "integrity": "sha512-0UewU+9rFapKFnlbirLi3byoOuhrSsli/z/ihNnvM24vgF+8sNBiI1LZPBSH9wJKUwaUbw+s3hToDLCXkrghrQ=="
        }
      }
    },
    "shebang-command": {
      "version": "1.2.0",
      "resolved": "https://registry.npmjs.org/shebang-command/-/shebang-command-1.2.0.tgz",
      "integrity": "sha1-RKrGW2lbAzmJaMOfNj/uXer98eo=",
      "requires": {
        "shebang-regex": "^1.0.0"
      }
    },
    "shebang-regex": {
      "version": "1.0.0",
      "resolved": "https://registry.npmjs.org/shebang-regex/-/shebang-regex-1.0.0.tgz",
      "integrity": "sha1-2kL0l0DAtC2yypcoVxyxkMmO/qM="
    },
    "signal-exit": {
      "version": "3.0.2",
      "resolved": "https://registry.npmjs.org/signal-exit/-/signal-exit-3.0.2.tgz",
      "integrity": "sha1-tf3AjxKH6hF4Yo5BXiUTK3NkbG0="
    },
    "simple-concat": {
      "version": "1.0.0",
      "resolved": "https://registry.npmjs.org/simple-concat/-/simple-concat-1.0.0.tgz",
      "integrity": "sha1-c0TLuLbib7J9ZrL8hvn21Zl1IcY="
    },
    "simple-get": {
      "version": "3.0.3",
      "resolved": "https://registry.npmjs.org/simple-get/-/simple-get-3.0.3.tgz",
      "integrity": "sha512-Wvre/Jq5vgoz31Z9stYWPLn0PqRqmBDpFSdypAnHu5AvRVCYPRYGnvryNLiXu8GOBNDH82J2FRHUGMjjHUpXFw==",
      "requires": {
        "decompress-response": "^3.3.0",
        "once": "^1.3.1",
        "simple-concat": "^1.0.0"
      }
    },
    "simple-swizzle": {
      "version": "0.2.2",
      "resolved": "https://registry.npmjs.org/simple-swizzle/-/simple-swizzle-0.2.2.tgz",
      "integrity": "sha1-pNprY1/8zMoz9w0Xy5JZLeleVXo=",
      "requires": {
        "is-arrayish": "^0.3.1"
      }
    },
    "slice-ansi": {
      "version": "2.1.0",
      "resolved": "https://registry.npmjs.org/slice-ansi/-/slice-ansi-2.1.0.tgz",
      "integrity": "sha512-Qu+VC3EwYLldKa1fCxuuvULvSJOKEgk9pi8dZeCVK7TqBfUNTH4sFkk4joj8afVSfAYgJoSOetjx9QWOJ5mYoQ==",
      "dev": true,
      "requires": {
        "ansi-styles": "^3.2.0",
        "astral-regex": "^1.0.0",
        "is-fullwidth-code-point": "^2.0.0"
      },
      "dependencies": {
        "ansi-styles": {
          "version": "3.2.1",
          "resolved": "https://registry.npmjs.org/ansi-styles/-/ansi-styles-3.2.1.tgz",
          "integrity": "sha512-VT0ZI6kZRdTh8YyJw3SMbYm/u+NqfsAxEpWO0Pf9sq8/e94WxxOpPKx9FR1FlyCtOVDNOQ+8ntlqFxiRc+r5qA==",
          "dev": true,
          "requires": {
            "color-convert": "^1.9.0"
          }
        },
        "is-fullwidth-code-point": {
          "version": "2.0.0",
          "resolved": "https://registry.npmjs.org/is-fullwidth-code-point/-/is-fullwidth-code-point-2.0.0.tgz",
          "integrity": "sha1-o7MKXE8ZkYMWeqq5O+764937ZU8=",
          "dev": true
        }
      }
    },
    "source-map": {
      "version": "0.6.1",
      "resolved": "https://registry.npmjs.org/source-map/-/source-map-0.6.1.tgz",
      "integrity": "sha512-UjgapumWlbMhkBgzT7Ykc5YXUT46F0iKu8SGXq0bcwP5dz/h0Plj6enJqjz1Zbq2l5WaqYnrVbwWOWMyF3F47g==",
      "dev": true
    },
    "source-map-support": {
      "version": "0.5.6",
      "resolved": "https://registry.npmjs.org/source-map-support/-/source-map-support-0.5.6.tgz",
      "integrity": "sha512-N4KXEz7jcKqPf2b2vZF11lQIz9W5ZMuUcIOGj243lduidkf2fjkVKJS9vNxVWn3u/uxX38AcE8U9nnH9FPcq+g==",
      "dev": true,
      "requires": {
        "buffer-from": "^1.0.0",
        "source-map": "^0.6.0"
      }
    },
    "split": {
      "version": "0.3.3",
      "resolved": "https://registry.npmjs.org/split/-/split-0.3.3.tgz",
      "integrity": "sha1-zQ7qXmOiEd//frDwkcQTPi0N0o8=",
      "requires": {
        "through": "2"
      }
    },
    "sprintf-js": {
      "version": "1.0.3",
      "resolved": "https://registry.npmjs.org/sprintf-js/-/sprintf-js-1.0.3.tgz",
      "integrity": "sha1-BOaSb2YolTVPPdAVIDYzuFcpfiw=",
      "dev": true
    },
    "stack-trace": {
      "version": "0.0.10",
      "resolved": "https://registry.npmjs.org/stack-trace/-/stack-trace-0.0.10.tgz",
      "integrity": "sha1-VHxws0fo0ytOEI6hoqFZ5f3eGcA="
    },
    "strftime": {
      "version": "0.10.0",
      "resolved": "https://registry.npmjs.org/strftime/-/strftime-0.10.0.tgz",
      "integrity": "sha1-s/D6QZKVICpaKJ9ta+n0kJphcZM="
    },
    "string-width": {
      "version": "2.1.1",
      "resolved": "https://registry.npmjs.org/string-width/-/string-width-2.1.1.tgz",
      "integrity": "sha1-q5Pyeo3BPSjKyBXEYhQ6bZASrp4=",
      "requires": {
        "is-fullwidth-code-point": "^2.0.0",
        "strip-ansi": "^4.0.0"
      },
      "dependencies": {
        "ansi-regex": {
          "version": "3.0.0",
          "resolved": "https://registry.npmjs.org/ansi-regex/-/ansi-regex-3.0.0.tgz",
          "integrity": "sha1-7QMXwyIGT3lGbAKWa922Bas32Zg="
        },
        "is-fullwidth-code-point": {
          "version": "2.0.0",
          "resolved": "https://registry.npmjs.org/is-fullwidth-code-point/-/is-fullwidth-code-point-2.0.0.tgz",
          "integrity": "sha1-o7MKXE8ZkYMWeqq5O+764937ZU8="
        },
        "strip-ansi": {
          "version": "4.0.0",
          "resolved": "https://registry.npmjs.org/strip-ansi/-/strip-ansi-4.0.0.tgz",
          "integrity": "sha1-qEeQIusaw2iocTibY1JixQXuNo8=",
          "requires": {
            "ansi-regex": "^3.0.0"
          }
        }
      }
    },
    "string_decoder": {
      "version": "1.0.3",
      "resolved": "https://registry.npmjs.org/string_decoder/-/string_decoder-1.0.3.tgz",
      "integrity": "sha1-D8Z9fBQYJd6UKC3VNr7GubzoYKs=",
      "requires": {
        "safe-buffer": "~5.1.0"
      }
    },
    "strip-ansi": {
      "version": "3.0.1",
      "resolved": "https://registry.npmjs.org/strip-ansi/-/strip-ansi-3.0.1.tgz",
      "integrity": "sha1-ajhfuIU9lS1f8F0Oiq+UJ43GPc8=",
      "requires": {
        "ansi-regex": "^2.0.0"
      }
    },
    "strip-eof": {
      "version": "1.0.0",
      "resolved": "https://registry.npmjs.org/strip-eof/-/strip-eof-1.0.0.tgz",
      "integrity": "sha1-u0P/VZim6wXYm1n80SnJgzE2Br8="
    },
    "strip-json-comments": {
      "version": "2.0.1",
      "resolved": "https://registry.npmjs.org/strip-json-comments/-/strip-json-comments-2.0.1.tgz",
      "integrity": "sha1-PFMZQukIwml8DsNEhYwobHygpgo="
    },
    "supports-color": {
      "version": "2.0.0",
      "resolved": "https://registry.npmjs.org/supports-color/-/supports-color-2.0.0.tgz",
      "integrity": "sha1-U10EXOa2Nj+kARcIRimZXp3zJMc="
    },
    "symbol": {
      "version": "0.3.1",
      "resolved": "https://registry.npmjs.org/symbol/-/symbol-0.3.1.tgz",
      "integrity": "sha1-tvmpANSWpX8CQI8iGYwQndoGMEE="
    },
    "table": {
      "version": "5.2.3",
      "resolved": "https://registry.npmjs.org/table/-/table-5.2.3.tgz",
      "integrity": "sha512-N2RsDAMvDLvYwFcwbPyF3VmVSSkuF+G1e+8inhBLtHpvwXGw4QRPEZhihQNeEN0i1up6/f6ObCJXNdlRG3YVyQ==",
      "dev": true,
      "requires": {
        "ajv": "^6.9.1",
        "lodash": "^4.17.11",
        "slice-ansi": "^2.1.0",
        "string-width": "^3.0.0"
      },
      "dependencies": {
        "ansi-regex": {
          "version": "4.1.0",
          "resolved": "https://registry.npmjs.org/ansi-regex/-/ansi-regex-4.1.0.tgz",
          "integrity": "sha512-1apePfXM1UOSqw0o9IiFAovVz9M5S1Dg+4TrDwfMewQ6p/rmMueb7tWZjQ1rx4Loy1ArBggoqGpfqqdI4rondg==",
          "dev": true
        },
        "is-fullwidth-code-point": {
          "version": "2.0.0",
          "resolved": "https://registry.npmjs.org/is-fullwidth-code-point/-/is-fullwidth-code-point-2.0.0.tgz",
          "integrity": "sha1-o7MKXE8ZkYMWeqq5O+764937ZU8=",
          "dev": true
        },
        "string-width": {
          "version": "3.1.0",
          "resolved": "https://registry.npmjs.org/string-width/-/string-width-3.1.0.tgz",
          "integrity": "sha512-vafcv6KjVZKSgz06oM/H6GDBrAtz8vdhQakGjFIvNrHA6y3HCF1CInLy+QLq8dTJPQ1b+KDUqDFctkdRW44e1w==",
          "dev": true,
          "requires": {
            "emoji-regex": "^7.0.1",
            "is-fullwidth-code-point": "^2.0.0",
            "strip-ansi": "^5.1.0"
          }
        },
        "strip-ansi": {
          "version": "5.2.0",
          "resolved": "https://registry.npmjs.org/strip-ansi/-/strip-ansi-5.2.0.tgz",
          "integrity": "sha512-DuRs1gKbBqsMKIZlrffwlug8MHkcnpjs5VPmL1PAh+mA30U0DTotfDZ0d2UUsXpPmPmMMJ6W773MaA3J+lbiWA==",
          "dev": true,
          "requires": {
            "ansi-regex": "^4.1.0"
          }
        }
      }
    },
    "tar": {
      "version": "4.4.8",
      "resolved": "https://registry.npmjs.org/tar/-/tar-4.4.8.tgz",
      "integrity": "sha512-LzHF64s5chPQQS0IYBn9IN5h3i98c12bo4NCO7e0sGM2llXQ3p2FGC5sdENN4cTW48O915Sh+x+EXx7XW96xYQ==",
      "requires": {
        "chownr": "^1.1.1",
        "fs-minipass": "^1.2.5",
        "minipass": "^2.3.4",
        "minizlib": "^1.1.1",
        "mkdirp": "^0.5.0",
        "safe-buffer": "^5.1.2",
        "yallist": "^3.0.2"
      },
      "dependencies": {
        "safe-buffer": {
          "version": "5.1.2",
          "resolved": "https://registry.npmjs.org/safe-buffer/-/safe-buffer-5.1.2.tgz",
          "integrity": "sha512-Gd2UZBJDkXlY7GbJxfsE8/nvKkUEU1G38c1siN6QP6a9PT9MmHB8GnpscSmMJSoF8LOIrt8ud/wPtojys4G6+g=="
        },
        "yallist": {
          "version": "3.0.3",
          "resolved": "https://registry.npmjs.org/yallist/-/yallist-3.0.3.tgz",
          "integrity": "sha512-S+Zk8DEWE6oKpV+vI3qWkaK+jSbIK86pCwe2IF/xwIpQ8jEuxpw9NyaGjmp9+BoJv5FV2piqCDcoCtStppiq2A=="
        }
      }
    },
    "tar-fs": {
      "version": "1.16.3",
      "resolved": "https://registry.npmjs.org/tar-fs/-/tar-fs-1.16.3.tgz",
      "integrity": "sha512-NvCeXpYx7OsmOh8zIOP/ebG55zZmxLE0etfWRbWok+q2Qo8x/vOR/IJT1taADXPe+jsiu9axDb3X4B+iIgNlKw==",
      "requires": {
        "chownr": "^1.0.1",
        "mkdirp": "^0.5.1",
        "pump": "^1.0.0",
        "tar-stream": "^1.1.2"
      },
      "dependencies": {
        "pump": {
          "version": "1.0.3",
          "resolved": "https://registry.npmjs.org/pump/-/pump-1.0.3.tgz",
          "integrity": "sha512-8k0JupWme55+9tCVE+FS5ULT3K6AbgqrGa58lTT49RpyfwwcGedHqaC5LlQNdEAumn/wFsu6aPwkuPMioy8kqw==",
          "requires": {
            "end-of-stream": "^1.1.0",
            "once": "^1.3.1"
          }
        }
      }
    },
    "tar-stream": {
      "version": "1.6.2",
      "resolved": "https://registry.npmjs.org/tar-stream/-/tar-stream-1.6.2.tgz",
      "integrity": "sha512-rzS0heiNf8Xn7/mpdSVVSMAWAoy9bfb1WOTYC78Z0UQKeKa/CWS8FOq0lKGNa8DWKAn9gxjCvMLYc5PGXYlK2A==",
      "requires": {
        "bl": "^1.0.0",
        "buffer-alloc": "^1.2.0",
        "end-of-stream": "^1.0.0",
        "fs-constants": "^1.0.0",
        "readable-stream": "^2.3.0",
        "to-buffer": "^1.1.1",
        "xtend": "^4.0.0"
      }
    },
    "text-table": {
      "version": "0.2.0",
      "resolved": "https://registry.npmjs.org/text-table/-/text-table-0.2.0.tgz",
      "integrity": "sha1-f17oI66AUgfACvLfSoTsP8+lcLQ=",
      "dev": true
    },
    "through": {
      "version": "2.3.8",
      "resolved": "https://registry.npmjs.org/through/-/through-2.3.8.tgz",
      "integrity": "sha1-DdTJ/6q8NXlgsbckEV1+Doai4fU="
    },
    "tmp": {
      "version": "0.0.30",
      "resolved": "https://registry.npmjs.org/tmp/-/tmp-0.0.30.tgz",
      "integrity": "sha1-ckGdSovn1s51FI/YsyTlk6cRwu0=",
      "requires": {
        "os-tmpdir": "~1.0.1"
      }
    },
    "to-buffer": {
      "version": "1.1.1",
      "resolved": "https://registry.npmjs.org/to-buffer/-/to-buffer-1.1.1.tgz",
      "integrity": "sha512-lx9B5iv7msuFYE3dytT+KE5tap+rNYw+K4jVkb9R/asAb+pbBSM17jtunHplhBe6RRJdZx3Pn2Jph24O32mOVg=="
    },
    "tough-cookie": {
      "version": "2.3.4",
      "resolved": "https://registry.npmjs.org/tough-cookie/-/tough-cookie-2.3.4.tgz",
      "integrity": "sha512-TZ6TTfI5NtZnuyy/Kecv+CnoROnyXn2DN97LontgQpCwsX2XyLYCC0ENhYkehSOwAp8rTQKc/NUIF7BkQ5rKLA==",
      "requires": {
        "punycode": "^1.4.1"
      }
    },
    "tslib": {
      "version": "1.9.3",
      "resolved": "https://registry.npmjs.org/tslib/-/tslib-1.9.3.tgz",
      "integrity": "sha512-4krF8scpejhaOgqzBEcGM7yDIEfi0/8+8zDRZhNZZ2kjmHJ4hv3zCbQWxoJGz1iw5U0Jl0nma13xzHXcncMavQ==",
      "dev": true
    },
    "tunnel-agent": {
      "version": "0.6.0",
      "resolved": "https://registry.npmjs.org/tunnel-agent/-/tunnel-agent-0.6.0.tgz",
      "integrity": "sha1-J6XeoGs2sEoKmWZ3SykIaPD8QP0=",
      "requires": {
        "safe-buffer": "^5.0.1"
      }
    },
    "type-check": {
      "version": "0.3.2",
      "resolved": "https://registry.npmjs.org/type-check/-/type-check-0.3.2.tgz",
      "integrity": "sha1-WITKtRLPHTVeP7eE8wgEsrUg23I=",
      "dev": true,
      "requires": {
        "prelude-ls": "~1.1.2"
      }
    },
    "type-detect": {
      "version": "4.0.8",
      "resolved": "https://registry.npmjs.org/type-detect/-/type-detect-4.0.8.tgz",
      "integrity": "sha512-0fr/mIH1dlO+x7TlcMy+bIDqKPsw/70tVyeHW787goQjhmqaZe10uwLujubK9q9Lg6Fiho1KUKDYz0Z7k7g5/g==",
      "dev": true
    },
    "type-fest": {
      "version": "0.3.1",
      "resolved": "https://registry.npmjs.org/type-fest/-/type-fest-0.3.1.tgz",
      "integrity": "sha512-cUGJnCdr4STbePCgqNFbpVNCepa+kAVohJs1sLhxzdH+gnEoOd8VhbYa7pD3zZYGiURWM2xzEII3fQcRizDkYQ=="
    },
    "uri-js": {
      "version": "4.2.2",
      "resolved": "https://registry.npmjs.org/uri-js/-/uri-js-4.2.2.tgz",
      "integrity": "sha512-KY9Frmirql91X2Qgjry0Wd4Y+YTdrdZheS8TFwvkbLWf/G5KNJDCh6pKL5OZctEW4+0Baa5idK2ZQuELRwPznQ==",
      "dev": true,
      "requires": {
        "punycode": "^2.1.0"
      },
      "dependencies": {
        "punycode": {
          "version": "2.1.1",
          "resolved": "https://registry.npmjs.org/punycode/-/punycode-2.1.1.tgz",
          "integrity": "sha512-XRsRjdf+j5ml+y/6GKHPZbrF/8p2Yga0JPtdqTIY2Xe5ohJPD9saDJJLPvp9+NSBprVvevdXZybnj2cv8OEd0A==",
          "dev": true
        }
      }
    },
    "utcstring": {
      "version": "0.1.0",
      "resolved": "https://registry.npmjs.org/utcstring/-/utcstring-0.1.0.tgz",
      "integrity": "sha1-Qw/VEKt/yVtdWRDJAteYgMIIQ2s="
    },
    "util-deprecate": {
      "version": "1.0.2",
      "resolved": "https://registry.npmjs.org/util-deprecate/-/util-deprecate-1.0.2.tgz",
      "integrity": "sha1-RQ1Nyfpw3nMnYvvS1KKJgUGaDM8="
    },
    "uuid": {
      "version": "3.2.1",
      "resolved": "https://registry.npmjs.org/uuid/-/uuid-3.2.1.tgz",
      "integrity": "sha512-jZnMwlb9Iku/O3smGWvZhauCf6cvvpKi4BKRiliS3cxnI+Gz9j5MEpTz2UFuXiKPJocb7gnsLHwiS05ige5BEA=="
    },
    "valid-url": {
      "version": "1.0.9",
      "resolved": "https://registry.npmjs.org/valid-url/-/valid-url-1.0.9.tgz",
      "integrity": "sha1-HBRHm0DxOXp1eC8RXkCGRHQzogA="
    },
    "which": {
      "version": "1.3.0",
      "resolved": "https://registry.npmjs.org/which/-/which-1.3.0.tgz",
      "integrity": "sha1-/wS9/AEO5UfXgL7DjhrBwnd9JTo=",
      "requires": {
        "isexe": "^2.0.0"
      }
    },
    "which-module": {
      "version": "2.0.0",
      "resolved": "https://registry.npmjs.org/which-module/-/which-module-2.0.0.tgz",
      "integrity": "sha1-2e8H3Od7mQK4o6j6SzHD4/fm6Ho="
    },
    "which-pm-runs": {
      "version": "1.0.0",
      "resolved": "https://registry.npmjs.org/which-pm-runs/-/which-pm-runs-1.0.0.tgz",
      "integrity": "sha1-Zws6+8VS4LVd9rd4DKdGFfI60cs="
    },
    "wide-align": {
      "version": "1.1.3",
      "resolved": "https://registry.npmjs.org/wide-align/-/wide-align-1.1.3.tgz",
      "integrity": "sha512-QGkOQc8XL6Bt5PwnsExKBPuMKBxnGxWWW3fU55Xt4feHozMUhdUMaBCk290qpm/wG5u/RSKzwdAC4i51YigihA==",
      "requires": {
        "string-width": "^1.0.2 || 2"
      }
    },
    "wordwrap": {
      "version": "1.0.0",
      "resolved": "https://registry.npmjs.org/wordwrap/-/wordwrap-1.0.0.tgz",
      "integrity": "sha1-J1hIEIkUVqQXHI0CJkQa3pDLyus=",
      "dev": true
    },
    "wrap-ansi": {
      "version": "5.1.0",
      "resolved": "https://registry.npmjs.org/wrap-ansi/-/wrap-ansi-5.1.0.tgz",
      "integrity": "sha512-QC1/iN/2/RPVJ5jYK8BGttj5z83LmSKmvbvrXPNCLZSEb32KKVDJDl/MOt2N01qU2H/FkzEa9PKto1BqDjtd7Q==",
      "requires": {
        "ansi-styles": "^3.2.0",
        "string-width": "^3.0.0",
        "strip-ansi": "^5.0.0"
      },
      "dependencies": {
        "ansi-regex": {
          "version": "4.1.0",
          "resolved": "https://registry.npmjs.org/ansi-regex/-/ansi-regex-4.1.0.tgz",
          "integrity": "sha512-1apePfXM1UOSqw0o9IiFAovVz9M5S1Dg+4TrDwfMewQ6p/rmMueb7tWZjQ1rx4Loy1ArBggoqGpfqqdI4rondg=="
        },
        "ansi-styles": {
          "version": "3.2.1",
          "resolved": "https://registry.npmjs.org/ansi-styles/-/ansi-styles-3.2.1.tgz",
          "integrity": "sha512-VT0ZI6kZRdTh8YyJw3SMbYm/u+NqfsAxEpWO0Pf9sq8/e94WxxOpPKx9FR1FlyCtOVDNOQ+8ntlqFxiRc+r5qA==",
          "requires": {
            "color-convert": "^1.9.0"
          }
        },
        "is-fullwidth-code-point": {
          "version": "2.0.0",
          "resolved": "https://registry.npmjs.org/is-fullwidth-code-point/-/is-fullwidth-code-point-2.0.0.tgz",
          "integrity": "sha1-o7MKXE8ZkYMWeqq5O+764937ZU8="
        },
        "string-width": {
          "version": "3.1.0",
          "resolved": "https://registry.npmjs.org/string-width/-/string-width-3.1.0.tgz",
          "integrity": "sha512-vafcv6KjVZKSgz06oM/H6GDBrAtz8vdhQakGjFIvNrHA6y3HCF1CInLy+QLq8dTJPQ1b+KDUqDFctkdRW44e1w==",
          "requires": {
            "emoji-regex": "^7.0.1",
            "is-fullwidth-code-point": "^2.0.0",
            "strip-ansi": "^5.1.0"
          }
        },
        "strip-ansi": {
          "version": "5.2.0",
          "resolved": "https://registry.npmjs.org/strip-ansi/-/strip-ansi-5.2.0.tgz",
          "integrity": "sha512-DuRs1gKbBqsMKIZlrffwlug8MHkcnpjs5VPmL1PAh+mA30U0DTotfDZ0d2UUsXpPmPmMMJ6W773MaA3J+lbiWA==",
          "requires": {
            "ansi-regex": "^4.1.0"
          }
        }
      }
    },
    "wrappy": {
      "version": "1.0.2",
      "resolved": "https://registry.npmjs.org/wrappy/-/wrappy-1.0.2.tgz",
      "integrity": "sha1-tSQ9jz7BqjXxNkYFvA0QNuMKtp8="
    },
    "write": {
      "version": "1.0.3",
      "resolved": "https://registry.npmjs.org/write/-/write-1.0.3.tgz",
      "integrity": "sha512-/lg70HAjtkUgWPVZhZcm+T4hkL8Zbtp1nFNOn3lRrxnlv50SRBv7cR7RqR+GMsd3hUXy9hWBo4CHTbFTcOYwig==",
      "dev": true,
      "requires": {
        "mkdirp": "^0.5.1"
      }
    },
    "ws": {
      "version": "6.2.1",
      "resolved": "https://registry.npmjs.org/ws/-/ws-6.2.1.tgz",
      "integrity": "sha512-GIyAXC2cB7LjvpgMt9EKS2ldqr0MTrORaleiOno6TweZ6r3TKtoFQWay/2PceJ3RuBasOHzXNn5Lrw1X0bEjqA==",
      "requires": {
        "async-limiter": "~1.0.0"
      }
    },
    "xml2js": {
      "version": "0.4.19",
      "resolved": "https://registry.npmjs.org/xml2js/-/xml2js-0.4.19.tgz",
      "integrity": "sha512-esZnJZJOiJR9wWKMyuvSE1y6Dq5LCuJanqhxslH2bxM6duahNZ+HMpCLhBQGZkbX6xRf8x1Y2eJlgt2q3qo49Q==",
      "requires": {
        "sax": ">=0.6.0",
        "xmlbuilder": "~9.0.1"
      }
    },
    "xmlbuilder": {
      "version": "9.0.7",
      "resolved": "https://registry.npmjs.org/xmlbuilder/-/xmlbuilder-9.0.7.tgz",
      "integrity": "sha1-Ey7mPS7FVlxVfiD0wi35rKaGsQ0="
    },
    "xtend": {
      "version": "4.0.1",
      "resolved": "https://registry.npmjs.org/xtend/-/xtend-4.0.1.tgz",
      "integrity": "sha1-pcbVMr5lbiPbgg77lDofBJmNY68="
    },
    "y18n": {
      "version": "4.0.0",
      "resolved": "https://registry.npmjs.org/y18n/-/y18n-4.0.0.tgz",
      "integrity": "sha512-r9S/ZyXu/Xu9q1tYlpsLIsa3EeLXXk0VwlxqTcFRfg9EhMW+17kbt9G0NrgCmhGb5vT2hyhJZLfDGx+7+5Uj/w=="
    },
    "yargs": {
      "version": "13.2.4",
      "resolved": "https://registry.npmjs.org/yargs/-/yargs-13.2.4.tgz",
      "integrity": "sha512-HG/DWAJa1PAnHT9JAhNa8AbAv3FPaiLzioSjCcmuXXhP8MlpHO5vwls4g4j6n30Z74GVQj8Xa62dWVx1QCGklg==",
      "requires": {
        "cliui": "^5.0.0",
        "find-up": "^3.0.0",
        "get-caller-file": "^2.0.1",
        "os-locale": "^3.1.0",
        "require-directory": "^2.1.1",
        "require-main-filename": "^2.0.0",
        "set-blocking": "^2.0.0",
        "string-width": "^3.0.0",
        "which-module": "^2.0.0",
        "y18n": "^4.0.0",
        "yargs-parser": "^13.1.0"
      },
      "dependencies": {
        "ansi-regex": {
          "version": "4.1.0",
          "resolved": "https://registry.npmjs.org/ansi-regex/-/ansi-regex-4.1.0.tgz",
          "integrity": "sha512-1apePfXM1UOSqw0o9IiFAovVz9M5S1Dg+4TrDwfMewQ6p/rmMueb7tWZjQ1rx4Loy1ArBggoqGpfqqdI4rondg=="
        },
        "is-fullwidth-code-point": {
          "version": "2.0.0",
          "resolved": "https://registry.npmjs.org/is-fullwidth-code-point/-/is-fullwidth-code-point-2.0.0.tgz",
          "integrity": "sha1-o7MKXE8ZkYMWeqq5O+764937ZU8="
        },
        "string-width": {
          "version": "3.1.0",
          "resolved": "https://registry.npmjs.org/string-width/-/string-width-3.1.0.tgz",
          "integrity": "sha512-vafcv6KjVZKSgz06oM/H6GDBrAtz8vdhQakGjFIvNrHA6y3HCF1CInLy+QLq8dTJPQ1b+KDUqDFctkdRW44e1w==",
          "requires": {
            "emoji-regex": "^7.0.1",
            "is-fullwidth-code-point": "^2.0.0",
            "strip-ansi": "^5.1.0"
          }
        },
        "strip-ansi": {
          "version": "5.2.0",
          "resolved": "https://registry.npmjs.org/strip-ansi/-/strip-ansi-5.2.0.tgz",
          "integrity": "sha512-DuRs1gKbBqsMKIZlrffwlug8MHkcnpjs5VPmL1PAh+mA30U0DTotfDZ0d2UUsXpPmPmMMJ6W773MaA3J+lbiWA==",
          "requires": {
            "ansi-regex": "^4.1.0"
          }
        }
      }
    },
    "yargs-parser": {
      "version": "13.1.1",
      "resolved": "https://registry.npmjs.org/yargs-parser/-/yargs-parser-13.1.1.tgz",
      "integrity": "sha512-oVAVsHz6uFrg3XQheFII8ESO2ssAf9luWuAd6Wexsu4F3OtIW0o8IribPXYrD4WC24LWtPrJlGy87y5udK+dxQ==",
      "requires": {
        "camelcase": "^5.0.0",
        "decamelize": "^1.2.0"
      }
    }
  }
}<|MERGE_RESOLUTION|>--- conflicted
+++ resolved
@@ -4474,15 +4474,9 @@
       "integrity": "sha512-NqVDv9TpANUjFm0N8uM5GxL36UgKi9/atZw+x7YFnQ8ckwFGKrl4xX4yWtrey3UJm5nP1kUbnYgLopqWNSRhWw=="
     },
     "selenium-webdriver": {
-<<<<<<< HEAD
-      "version": "4.0.0-alpha.3",
-      "resolved": "https://registry.npmjs.org/selenium-webdriver/-/selenium-webdriver-4.0.0-alpha.3.tgz",
-      "integrity": "sha512-78a8bbvVtl3asv5JAiBXvK4KQ+GmXBCMO0DU1ZMbdO9EAb+ydPA53CI4ZA+I8muSLSVgNhRAnsndNWZLIQN2LA==",
-=======
       "version": "4.0.0-alpha.4",
       "resolved": "https://registry.npmjs.org/selenium-webdriver/-/selenium-webdriver-4.0.0-alpha.4.tgz",
       "integrity": "sha512-etJt20d8qInkxMAHIm5SEpPBSS+CdxVcybnxzSIB/GlWErb8pIWrArz/VA6VfUW0/6tIcokepXQ5ufvdzqqk1A==",
->>>>>>> e13d9208
       "requires": {
         "jszip": "^3.1.5",
         "rimraf": "^2.6.3",
