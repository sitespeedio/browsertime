{
  "description": "Browsertime",
  "version": "8.0.1",
  "bin": "./bin/browsertime.js",
  "dependencies": {
    "@sitespeed.io/throttle": "1.0.1",
    "adbkit": "2.11.1",
    "btoa": "1.2.1",
    "@sitespeed.io/chromedriver": "80.0.3987-16",
    "chrome-har": "0.11.4",
    "chrome-remote-interface": "0.28.1",
<<<<<<< HEAD
    "dayjs": "1.8.18",
=======
    "dayjs": "1.8.20",
    "del": "4.1.1",
>>>>>>> fd91c321
    "execa": "4.0.0",
    "fast-stats": "0.0.5",
    "find-up": "4.1.0",
    "get-port": "5.1.1",
    "hasbin": "1.2.3",
    "intel": "1.2.0",
    "lodash.foreach": "4.5.0",
    "lodash.get": "4.4.2",
    "lodash.groupby": "4.6.0",
    "lodash.isempty": "4.4.0",
    "lodash.merge": "4.6.2",
    "lodash.pick": "4.4.0",
    "lodash.set": "4.3.2",
    "selenium-webdriver": "4.0.0-alpha.5",
    "@sitespeed.io/geckodriver": "0.26.0",
    "@sitespeed.io/tracium": "0.3.3",
    "speedline-core": "1.4.2",
    "@cypress/xvfb": "1.2.4",
    "yargs": "15.1.0"
  },
  "optionalDependencies": {
    "sharp": "0.24.0"
  },
  "devDependencies": {
    "bluebird": "3.5.5",
    "chai": "4.2.0",
    "chai-as-promised": "7.1.1",
    "eslint": "6.2.2",
    "eslint-config-prettier": "6.1.0",
    "eslint-plugin-prettier": "3.1.0",
    "longjohn": "0.2.12",
    "mocha": "6.2.0",
    "prettier": "1.18.2"
  },
  "engines": {
    "node": ">=10.13.0"
  },
  "files": [
    "CHANGELOG.md",
    "CONTRIBUTING.md",
    "LICENSE",
    "README.md",
    "bin",
    "browserscripts",
    "browsersupport",
    "browsertime",
    "browsertime.png",
    "docs",
    "index.js",
    "lib",
    "package.json",
    "vendor"
  ],
  "main": "index.js",
  "scripts": {
    "test": "mocha test/unitTests test/browserTests test/commandTests",
    "test:unit": "mocha test/unitTests",
    "test:browser": "mocha test/browserTests",
    "test:selenium": "mocha test/browserTests/seleniumRunnerTests.js",
    "test:commands": "mocha test/commandTests",
    "lint": "eslint .",
    "lint:fix": "eslint . --fix",
    "eslint-check": "eslint --print-config .eslintrc.json | eslint-config-prettier-check",
    "travis": "npm run eslint-check && npm run lint && npm run test"
  },
  "name": "browsertime",
  "author": "Tobias Lidskog",
  "contributors": [
    {
      "name": "Peter Hedenskog"
    },
    {
      "name": "Jonathan Lee"
    }
  ],
  "repository": {
    "type": "git",
    "url": "https://github.com/sitespeedio/browsertime.git"
  },
  "homepage": "https://www.sitespeed.io/documentation/browsertime/",
  "license": "MIT"
}<|MERGE_RESOLUTION|>--- conflicted
+++ resolved
@@ -9,12 +9,7 @@
     "@sitespeed.io/chromedriver": "80.0.3987-16",
     "chrome-har": "0.11.4",
     "chrome-remote-interface": "0.28.1",
-<<<<<<< HEAD
-    "dayjs": "1.8.18",
-=======
     "dayjs": "1.8.20",
-    "del": "4.1.1",
->>>>>>> fd91c321
     "execa": "4.0.0",
     "fast-stats": "0.0.5",
     "find-up": "4.1.0",
