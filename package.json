--- conflicted
+++ resolved
@@ -24,11 +24,7 @@
     "lodash.remove": "4.7.0",
     "lodash.set": "4.3.2",
     "mkdirp": "0.5.1",
-<<<<<<< HEAD
-    "selenium-webdriver": "4.0.0-alpha.3",
-=======
     "selenium-webdriver": "4.0.0-alpha.4",
->>>>>>> e13d9208
     "sharp": "0.22.1",
     "@sitespeed.io/geckodriver": "0.24.0",
     "@sitespeed.io/tracium": "0.3.3",
