--- conflicted
+++ resolved
@@ -7,13 +7,8 @@
   "types": "./types/scripting.d.ts",
   "dependencies": {
     "@devicefarmer/adbkit": "3.3.8",
-<<<<<<< HEAD
-    "@sitespeed.io/chromedriver": "131.0.6778-69",
+    "@sitespeed.io/chromedriver": "132.0.6834-83",
     "@sitespeed.io/edgedriver": "132.0.2957-115",
-=======
-    "@sitespeed.io/chromedriver": "132.0.6834-83",
-    "@sitespeed.io/edgedriver": "131.0.2903-112",
->>>>>>> c2863b83
     "@sitespeed.io/geckodriver": "0.35.0-1",
     "@sitespeed.io/log": "0.2.4",
     "@sitespeed.io/throttle": "5.0.1",
