--- conflicted
+++ resolved
@@ -7,12 +7,7 @@
     "adbkit": "2.11.0",
     "@sitespeed.io/chromedriver": "74.0.372-9.6-1",
     "chrome-har": "0.9.1",
-<<<<<<< HEAD
-    "dayjs": "1.7.8",
-=======
-    "chrome-trace": "0.2.2",
     "dayjs": "1.8.13",
->>>>>>> 6ab5359a
     "execa": "1.0.0",
     "fast-stats": "0.0.5",
     "hasbin": "1.2.3",
